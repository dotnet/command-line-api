<Project>

  <PropertyGroup>
    <ManagePackageVersionsCentrally>true</ManagePackageVersionsCentrally>
    <CentralPackageTransitivePinningEnabled>true</CentralPackageTransitivePinningEnabled>
    <!-- Using multiple feeds isn't supported by Maestro: https://github.com/dotnet/arcade/issues/14155. -->
    <NoWarn>$(NoWarn);NU1507</NoWarn>
  </PropertyGroup>

  <ItemGroup>
    <!-- Roslyn dependencies -->
    <PackageVersion Include="Microsoft.CodeAnalysis.CSharp.Scripting" Version="4.0.1" />
<<<<<<< HEAD
    <!-- Runtime dependencies -->
    <PackageVersion Include="Microsoft.Bcl.Memory" Version="9.0.6" />
    <PackageVersion Include="Microsoft.Extensions.Configuration.CommandLine" Version="8.0.0" />
    <PackageVersion Include="Microsoft.Extensions.DependencyInjection.Abstractions" Version="8.0.2" />
    <PackageVersion Include="Microsoft.Extensions.Hosting" Version="8.0.1" />
=======
>>>>>>> 1d3c2265
    <!-- external dependencies -->
    <PackageVersion Include="ApprovalTests" Version="7.0.0-beta.3" />
    <PackageVersion Include="BenchmarkDotNet" Version="0.13.1" />
    <PackageVersion Include="AwesomeAssertions" Version="8.1.0" />
    <PackageVersion Include="Microsoft.DotNet.PlatformAbstractions" Version="3.1.6" />
    <PackageVersion Include="Newtonsoft.Json" Version="13.0.3" />
    <PackageVersion Include="System.Memory" Version="4.5.5" />
  </ItemGroup>

  <ItemGroup Condition="'$(DisableArcade)' == '1'">
    <PackageVersion Include="Microsoft.NET.Test.Sdk" Version="17.14.1" />
    <!-- The xunit version should be kept in sync with the one that Arcade promotes -->
    <PackageVersion Include="xunit" Version="2.9.2" />
    <PackageVersion Include="xunit.runner.visualstudio" Version="3.0.2" />
  </ItemGroup>

</Project><|MERGE_RESOLUTION|>--- conflicted
+++ resolved
@@ -10,14 +10,8 @@
   <ItemGroup>
     <!-- Roslyn dependencies -->
     <PackageVersion Include="Microsoft.CodeAnalysis.CSharp.Scripting" Version="4.0.1" />
-<<<<<<< HEAD
     <!-- Runtime dependencies -->
     <PackageVersion Include="Microsoft.Bcl.Memory" Version="9.0.6" />
-    <PackageVersion Include="Microsoft.Extensions.Configuration.CommandLine" Version="8.0.0" />
-    <PackageVersion Include="Microsoft.Extensions.DependencyInjection.Abstractions" Version="8.0.2" />
-    <PackageVersion Include="Microsoft.Extensions.Hosting" Version="8.0.1" />
-=======
->>>>>>> 1d3c2265
     <!-- external dependencies -->
     <PackageVersion Include="ApprovalTests" Version="7.0.0-beta.3" />
     <PackageVersion Include="BenchmarkDotNet" Version="0.13.1" />
