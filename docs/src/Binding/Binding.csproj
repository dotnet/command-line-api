--- conflicted
+++ resolved
@@ -2,13 +2,8 @@
 
   <PropertyGroup>
     <OutputType>Exe</OutputType>
-<<<<<<< HEAD
     <TargetFramework>net6.0</TargetFramework>
     <LangVersion>9</LangVersion>
-=======
-    <TargetFramework>net5.0</TargetFramework>
-    <LangVersion>latest</LangVersion>
->>>>>>> cfefdc7a
   </PropertyGroup>
 
   <ItemGroup>
