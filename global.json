--- conflicted
+++ resolved
@@ -1,25 +1,17 @@
 {
   "sdk": {
-    "version": "6.0.100-preview.6.21355.2",
+    "version": "6.0.100-rc.1.21430.12",
     "allowPrerelease": true,
     "rollForward": "minor"
   },
   "tools": {
-<<<<<<< HEAD
-    "dotnet": "6.0.100-preview.6.21355.2",
-=======
-    "dotnet": "5.0.300",
->>>>>>> cfefdc7a
+    "dotnet": "6.0.100-rc.1.21430.12",
     "vs": {
       "version": "16.10"
     },
     "xcopy-msbuild": "16.10.0-preview2"
   },
   "msbuild-sdks": {
-<<<<<<< HEAD
-    "Microsoft.DotNet.Arcade.Sdk": "6.0.0-beta.21413.4"
-=======
     "Microsoft.DotNet.Arcade.Sdk": "7.0.0-beta.21474.2"
->>>>>>> cfefdc7a
   }
 }