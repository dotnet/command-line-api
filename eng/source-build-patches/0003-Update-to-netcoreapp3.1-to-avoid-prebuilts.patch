--- conflicted
+++ resolved
@@ -66,13 +66,8 @@
 +    <TargetFramework>net6.0</TargetFramework>
      <LangVersion>10.0</LangVersion>
      <Nullable>enable</Nullable>
-<<<<<<< HEAD
-     <Description>This package includes a powerful command line parser and other tools for building command line applications, including:
-@@ -25,9 +25,4 @@
-=======
  
 @@ -26,11 +26,6 @@
->>>>>>> cfefdc7a
      <Compile Include="..\System.Diagnostics.CodeAnalysis.cs" Link="System.Diagnostics.CodeAnalysis.cs" />
    </ItemGroup>
  
@@ -82,9 +77,5 @@
 -  </ItemGroup>
 -
    <ItemGroup>
-<<<<<<< HEAD
-2.25.2
-=======
      <Compile Update="Properties\Resources.Designer.cs">
-       <DesignTime>True</DesignTime>
->>>>>>> cfefdc7a
+       <DesignTime>True</DesignTime>