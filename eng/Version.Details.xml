<?xml version="1.0" encoding="utf-8"?>
<Dependencies>
  <ProductDependencies>
    <!-- Intermediate is necessary for source build. -->
    <Dependency Name="Microsoft.SourceBuild.Intermediate.source-build-reference-packages" Version="8.0.0-alpha.1.24061.1">
      <Uri>https://github.com/dotnet/source-build-reference-packages</Uri>
      <Sha>453a37ef7ae6c335cd49b3b9ab7713c87faeb265</Sha>
      <SourceBuild RepoName="source-build-reference-packages" ManagedOnly="true" />
    </Dependency>
  </ProductDependencies>
  <ToolsetDependencies>
    <Dependency Name="Microsoft.DotNet.Arcade.Sdk" Version="8.0.0-beta.24075.5">
      <Uri>https://github.com/dotnet/arcade</Uri>
<<<<<<< HEAD
      <Sha>07cf24f27ee58b5d1a9662334a101d84bd1e07e5</Sha>
=======
      <Sha>8000dd1a9ad9017e0cd1e9fd079c42b6dd7e6962</Sha>
    </Dependency>
    <!-- Intermediate is necessary for source build. -->
    <Dependency Name="Microsoft.SourceBuild.Intermediate.arcade" Version="8.0.0-beta.24059.1">
      <Uri>https://github.com/dotnet/arcade</Uri>
      <Sha>8000dd1a9ad9017e0cd1e9fd079c42b6dd7e6962</Sha>
>>>>>>> e9ac4ff4
      <SourceBuild RepoName="arcade" ManagedOnly="true" />
    </Dependency>
    <Dependency Name="Microsoft.DotNet.XliffTasks" Version="1.0.0-beta.23475.1" CoherentParentDependency="Microsoft.DotNet.Arcade.Sdk">
      <Uri>https://github.com/dotnet/xliff-tasks</Uri>
      <Sha>73f0850939d96131c28cf6ea6ee5aacb4da0083a</Sha>
    </Dependency>
    <!-- Intermediate is necessary for source build. -->
    <Dependency Name="Microsoft.SourceBuild.Intermediate.xliff-tasks" Version="1.0.0-beta.23475.1" CoherentParentDependency="Microsoft.DotNet.Arcade.Sdk">
      <Uri>https://github.com/dotnet/xliff-tasks</Uri>
      <Sha>73f0850939d96131c28cf6ea6ee5aacb4da0083a</Sha>
      <SourceBuild RepoName="xliff-tasks" ManagedOnly="true" />
    </Dependency>
  </ToolsetDependencies>
</Dependencies><|MERGE_RESOLUTION|>--- conflicted
+++ resolved
@@ -11,16 +11,12 @@
   <ToolsetDependencies>
     <Dependency Name="Microsoft.DotNet.Arcade.Sdk" Version="8.0.0-beta.24075.5">
       <Uri>https://github.com/dotnet/arcade</Uri>
-<<<<<<< HEAD
       <Sha>07cf24f27ee58b5d1a9662334a101d84bd1e07e5</Sha>
-=======
-      <Sha>8000dd1a9ad9017e0cd1e9fd079c42b6dd7e6962</Sha>
     </Dependency>
     <!-- Intermediate is necessary for source build. -->
     <Dependency Name="Microsoft.SourceBuild.Intermediate.arcade" Version="8.0.0-beta.24059.1">
       <Uri>https://github.com/dotnet/arcade</Uri>
       <Sha>8000dd1a9ad9017e0cd1e9fd079c42b6dd7e6962</Sha>
->>>>>>> e9ac4ff4
       <SourceBuild RepoName="arcade" ManagedOnly="true" />
     </Dependency>
     <Dependency Name="Microsoft.DotNet.XliffTasks" Version="1.0.0-beta.23475.1" CoherentParentDependency="Microsoft.DotNet.Arcade.Sdk">
