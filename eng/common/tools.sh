--- conflicted
+++ resolved
@@ -341,16 +341,12 @@
   # return values
   _InitializeBuildTool="$_InitializeDotNetCli/dotnet"
   _InitializeBuildToolCommand="msbuild"
-<<<<<<< HEAD
   # use override if it exists - commonly set by source-build
   if [[ "${_OverrideArcadeInitializeBuildToolFramework:-x}" == "x" ]]; then
-    _InitializeBuildToolFramework="net7.0"
+    _InitializeBuildToolFramework="net8.0"
   else
     _InitializeBuildToolFramework="${_OverrideArcadeInitializeBuildToolFramework}"
   fi
-=======
-  _InitializeBuildToolFramework="net8.0"
->>>>>>> 436f9737
 }
 
 # Set RestoreNoCache as a workaround for https://github.com/NuGet/Home/issues/3116
