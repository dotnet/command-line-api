﻿// Copyright (c) .NET Foundation and contributors. All rights reserved.
// Licensed under the MIT license. See LICENSE file in the project root for full license information.

using System.Collections.Generic;
using System.CommandLine.Benchmarks.Helpers;
using System.CommandLine.Parsing;
using System.Linq;
using BenchmarkDotNet.Attributes;

namespace System.CommandLine.Benchmarks.CommandLine
{
    /// <summary>
    /// Measures the performance directives parsing.
    /// </summary>
    [BenchmarkCategory(Categories.CommandLine)]
    public class Perf_Parser_ParseResult
    {
        private readonly CommandLineConfiguration _configuration;

        public Perf_Parser_ParseResult()
        {
            var option = new Option<bool>("-opt");

            _configuration =
                new CommandLineBuilder(new RootCommand { option })
                    .UseParseDirective()
                    .Build();
        }

        public IEnumerable<string> GenerateTestInputs() 
            => new[]
            {
                "[directive1] -opt",
                "[directive1] [directive2] -opt",
                "[directive1:1] [directive2:2] -opt",
                "[directive1] [directive2] [directive2] -opt",
                "[directive1:1] [directive2:2] [directive2:3] -opt",
            };

        public IEnumerable<object> GenerateTestParseResults()
            => GenerateTestInputs()
               .Select(input => new BdnParam<ParseResult>(_configuration.RootCommand.Parse(input, _configuration), input));

        [Benchmark]
        [ArgumentsSource(nameof(GenerateTestInputs))]
<<<<<<< HEAD
        public ParseResult ParseResult_Directives(string input)
            => _testParser.Parse(input);
=======
        public IReadOnlyDictionary<string, IReadOnlyList<string>> ParseResult_Directives(string input)
            => _configuration.RootCommand.Parse(input, _configuration).Directives;
>>>>>>> 1e15ab16

        [Benchmark]
        [ArgumentsSource(nameof(GenerateTestParseResults))]
        public string ParseResult_Diagram(BdnParam<ParseResult> parseResult)
            => parseResult.Value.Diagram();
    }
}<|MERGE_RESOLUTION|>--- conflicted
+++ resolved
@@ -43,13 +43,8 @@
 
         [Benchmark]
         [ArgumentsSource(nameof(GenerateTestInputs))]
-<<<<<<< HEAD
         public ParseResult ParseResult_Directives(string input)
-            => _testParser.Parse(input);
-=======
-        public IReadOnlyDictionary<string, IReadOnlyList<string>> ParseResult_Directives(string input)
-            => _configuration.RootCommand.Parse(input, _configuration).Directives;
->>>>>>> 1e15ab16
+            => _configuration.RootCommand.Parse(input, _configuration);
 
         [Benchmark]
         [ArgumentsSource(nameof(GenerateTestParseResults))]
