﻿using System.CommandLine.Binding;
using System.CommandLine.Builder;
using System.CommandLine.Invocation;
using System.CommandLine.Parsing;
using System.Linq;

using FluentAssertions;

using Microsoft.Extensions.Configuration;
using Microsoft.Extensions.DependencyInjection;
using Microsoft.Extensions.Hosting;
using Microsoft.Extensions.Options;

using Xunit;

namespace System.CommandLine.Hosting.Tests
{
    public static class HostingTests
    {
        [Fact]
        public static void UseHost_registers_IHost_to_binding_context()
        {
            IHost hostFromHandler = null;

            void Execute(IHost host)
            {
                hostFromHandler = host;
            }

            var parser = new CommandLineBuilder(
                new RootCommand { Handler = CommandHandler.Create<IHost>(Execute) }
                )
                .UseHost()
                .Build();

            parser.InvokeAsync(Array.Empty<string>())
                .GetAwaiter().GetResult();

            hostFromHandler.Should().NotBeNull();
        }

        [Fact]
        public static void UseHost_adds_invocation_context_to_HostBuilder_Properties()
        {
            InvocationContext invocationContext = null;

            var parser = new CommandLineBuilder()
                .UseHost(host =>
                {
                    if (host.Properties.TryGetValue(typeof(InvocationContext), out var ctx))
                        invocationContext = ctx as InvocationContext;
                })
                .Build();

            parser.InvokeAsync(Array.Empty<string>())
                .GetAwaiter().GetResult();

            invocationContext.Should().NotBeNull();
        }

        [Fact]
        public static void UseHost_adds_invocation_context_to_Host_Services()
        {
            InvocationContext invocationContext = null;
            BindingContext bindingContext = null;
            ParseResult parseResult = null;
            IConsole console = null;

            void Execute(IHost host)
            {
                var services = host.Services;
                invocationContext = services.GetRequiredService<InvocationContext>();
                bindingContext = services.GetRequiredService<BindingContext>();
                parseResult = services.GetRequiredService<ParseResult>();
                console = services.GetRequiredService<IConsole>();
            }

            var parser = new CommandLineBuilder(
                new RootCommand { Handler = CommandHandler.Create<IHost>(Execute) }
                )
                .UseHost()
                .Build();

            parser.InvokeAsync(Array.Empty<string>())
                .GetAwaiter().GetResult();

            invocationContext.Should().NotBeNull();
            bindingContext.Should().NotBeNull();
            parseResult.Should().NotBeNull();
            console.Should().NotBeNull();
        }

        [Fact]
        public static void UseHost_UnparsedTokens_can_propagate_to_Host_Configuration()
        {
            const string testArgument = "test";
            const string testKey = "unparsed-config";
            string commandLineArgs = $"-- --{testKey} {testArgument}";

            string testConfigValue = null;

            void Execute(IHost host)
            {
                var config = host.Services.GetRequiredService<IConfiguration>();
                testConfigValue = config[testKey];
            }

            var parser = new CommandLineBuilder(
                new RootCommand
                {
                    Handler = CommandHandler.Create<IHost>(Execute),
                })
                .UseHost(host =>
                {
                    var invocation = (InvocationContext)host.Properties[typeof(InvocationContext)];
                    var args = invocation.ParseResult.UnparsedTokens.ToArray();
                    host.ConfigureHostConfiguration(config =>
                    {
                        config.AddCommandLine(args);
                    });
                })
                .Build();

            parser.InvokeAsync(commandLineArgs)
                .GetAwaiter().GetResult();

            testConfigValue.Should().BeEquivalentTo(testArgument);
        }

        [Fact]
        public static void UseHost_UnparsedTokens_are_available_in_HostBuilder_factory()
        {
            const string testArgument = "test";
            const string testKey = "unparsed-config";
            string commandLineArgs = $"-- --{testKey} {testArgument}";

            string testConfigValue = null;

            void Execute(IHost host)
            {
                var config = host.Services.GetRequiredService<IConfiguration>();
                testConfigValue = config[testKey];
            }

            var parser = new CommandLineBuilder(
                new RootCommand
                {
                    Handler = CommandHandler.Create<IHost>(Execute),
                })
                .UseHost(args =>
                {
                    var host = new HostBuilder();

                    host.ConfigureHostConfiguration(config =>
                    {
                        config.AddCommandLine(args);
                    });

                    return host;
                })
                .Build();

            parser.InvokeAsync(commandLineArgs)
                .GetAwaiter().GetResult();

            testConfigValue.Should().BeEquivalentTo(testArgument);
        }

        [Fact]
        public static void UseHost_flows_config_directives_to_HostConfiguration()
        {
            const string testKey = "Test";
            const string testValue = "Value";
            string commandLine = $"[config:{testKey}={testValue}]";

            string testConfigValue = null;

            void Execute(IHost host)
            {
                var config = host.Services.GetRequiredService<IConfiguration>();
                testConfigValue = config[testKey];
            }

            var parser = new CommandLineBuilder(
                new RootCommand
                {
                    Handler = CommandHandler.Create<IHost>(Execute)
                })
                .UseHost()
                .Build();

            parser.InvokeAsync(commandLine).GetAwaiter().GetResult();

            testConfigValue.Should().BeEquivalentTo(testValue);
        }

        [Fact]
        public static void UseHost_binds_parsed_arguments_to_options()
        {
            const int myValue = 4224;
            string commandLine = $"-{nameof(MyOptions.MyArgument)} {myValue}";
            MyOptions options = null;

            var rootCmd = new RootCommand();
            rootCmd.AddOption(new Option<int>($"-{nameof(MyOptions.MyArgument)}"));
            rootCmd.Handler = CommandHandler.Create((IHost host) =>
            {
                options = host.Services
                    .GetRequiredService<IOptions<MyOptions>>()
                    .Value;
            });

            int result = new CommandLineBuilder(rootCmd)
                .UseHost(host =>
                {
                    host.ConfigureServices(services =>
                    {
                        services.AddOptions<MyOptions>().BindCommandLine();
                    });
                })
                .Build()
                .Invoke(commandLine);

            Assert.Equal(0, result);
            Assert.NotNull(options);
            Assert.Equal(myValue, options.MyArgument);
        }

        private class MyOptions
        {
            public int MyArgument { get; set; }
        }

        private class MyService
        {
            public int SomeValue { get; set; }
        }

        private class CommandExecuter
        {
            public CommandExecuter(MyService service)
            {
                Service = service;
            }

            public MyService Service { get; }

            public void Execute(int myArgument)
            {
                Service.SomeValue = myArgument;
            }

            public void SubCommand(int myArgument)
            {
                Service.SomeValue = myArgument;
            }
        }

        [Fact]
<<<<<<< HEAD
        public static void GetHost_returns_non_null_instance_in_subsequent_middleware()
        {
            bool hostAsserted = false;
            var parser = new CommandLineBuilder()
                .UseHost()
                .UseMiddleware((invCtx, next) =>
                {
                    IHost host = invCtx.GetHost();
                    host.Should().NotBeNull();
                    hostAsserted = true;

                    return next(invCtx);
=======
        public static void GetInvocationContext_returns_non_null_instance()
        {
            bool ctxAsserted = false;
            var parser = new CommandLineBuilder()
                .UseHost(hostBuilder =>
                {
                    InvocationContext ctx = hostBuilder.GetInvocationContext();
                    ctx.Should().NotBeNull();
                    ctxAsserted = true;
>>>>>>> 1f9483c4
                })
                .Build();

            _ = parser.Invoke(string.Empty);
<<<<<<< HEAD

            hostAsserted.Should().BeTrue();
        }

        [Fact]
        public static void GetHost_returns_null_when_no_host_in_invocation()
        {
            bool hostAsserted = false;
            var parser = new CommandLineBuilder()
                .UseMiddleware((invCtx, next) =>
                {
                    IHost host = invCtx.GetHost();
                    host.Should().BeNull();
                    hostAsserted = true;

                    return next(invCtx);
=======
            ctxAsserted.Should().BeTrue();
        }

        [Fact]
        public static void GetInvocationContext_in_ConfigureServices_returns_non_null_instance()
        {
            bool ctxAsserted = false;
            var parser = new CommandLineBuilder()
                .UseHost(hostBuilder =>
                {
                    hostBuilder.ConfigureServices((hostingCtx, services) =>
                    {
                        InvocationContext invocationCtx = hostingCtx.GetInvocationContext();
                        invocationCtx.Should().NotBeNull();
                        ctxAsserted = true;
                    });
                })
                .Build();

            _ = parser.Invoke(string.Empty);
            ctxAsserted.Should().BeTrue();
        }

        [Fact]
        public static void GetInvocationContext_returns_same_instance_as_outer_middleware()
        {
            InvocationContext ctxCustom = null;
            InvocationContext ctxHosting = null;

            var parser = new CommandLineBuilder()
                .UseMiddleware((context, next) =>
                {
                    ctxCustom = context;
                    return next(context);
                })
                .UseHost(hostBuilder =>
                {
                    ctxHosting = hostBuilder.GetInvocationContext();
                })
                .Build();

            _ = parser.Invoke(string.Empty);

            ctxHosting.Should().BeSameAs(ctxCustom);
        }

        [Fact]
        public static void GetInvocationContext_in_ConfigureServices_returns_same_instance_as_outer_middleware()
        {
            InvocationContext ctxCustom = null;
            InvocationContext ctxConfigureServices = null;

            var parser = new CommandLineBuilder()
                .UseMiddleware((context, next) =>
                {
                    ctxCustom = context;
                    return next(context);
                })
                .UseHost(hostBuilder =>
                {
                    hostBuilder.ConfigureServices((hostingCtx, services) =>
                    {
                        ctxConfigureServices = hostingCtx.GetInvocationContext();
                    });
>>>>>>> 1f9483c4
                })
                .Build();

            _ = parser.Invoke(string.Empty);

<<<<<<< HEAD
            hostAsserted.Should().BeTrue();
=======
            ctxConfigureServices.Should().BeSameAs(ctxCustom);
        }

        [Fact]
        public static void GetInvocationContext_throws_if_not_within_invocation()
        {
            var hostBuilder = new HostBuilder();
            hostBuilder.Invoking(b =>
            {
                _ = b.GetInvocationContext();
            })
                .Should().Throw<InvalidOperationException>();
        }

        [Fact]
        public static void GetInvocationContext_in_ConfigureServices_throws_if_not_within_invocation()
        {
            new HostBuilder().Invoking(b =>
            {
                b.ConfigureServices((hostingCtx, services) =>
                {
                    _ = hostingCtx.GetInvocationContext();
                });
                _ = b.Build();
            })
                .Should().Throw<InvalidOperationException>();
>>>>>>> 1f9483c4
        }
    }
}<|MERGE_RESOLUTION|>--- conflicted
+++ resolved
@@ -257,20 +257,6 @@
         }
 
         [Fact]
-<<<<<<< HEAD
-        public static void GetHost_returns_non_null_instance_in_subsequent_middleware()
-        {
-            bool hostAsserted = false;
-            var parser = new CommandLineBuilder()
-                .UseHost()
-                .UseMiddleware((invCtx, next) =>
-                {
-                    IHost host = invCtx.GetHost();
-                    host.Should().NotBeNull();
-                    hostAsserted = true;
-
-                    return next(invCtx);
-=======
         public static void GetInvocationContext_returns_non_null_instance()
         {
             bool ctxAsserted = false;
@@ -280,29 +266,10 @@
                     InvocationContext ctx = hostBuilder.GetInvocationContext();
                     ctx.Should().NotBeNull();
                     ctxAsserted = true;
->>>>>>> 1f9483c4
-                })
-                .Build();
-
-            _ = parser.Invoke(string.Empty);
-<<<<<<< HEAD
-
-            hostAsserted.Should().BeTrue();
-        }
-
-        [Fact]
-        public static void GetHost_returns_null_when_no_host_in_invocation()
-        {
-            bool hostAsserted = false;
-            var parser = new CommandLineBuilder()
-                .UseMiddleware((invCtx, next) =>
-                {
-                    IHost host = invCtx.GetHost();
-                    host.Should().BeNull();
-                    hostAsserted = true;
-
-                    return next(invCtx);
-=======
+                })
+                .Build();
+
+            _ = parser.Invoke(string.Empty);
             ctxAsserted.Should().BeTrue();
         }
 
@@ -367,15 +334,11 @@
                     {
                         ctxConfigureServices = hostingCtx.GetInvocationContext();
                     });
->>>>>>> 1f9483c4
-                })
-                .Build();
-
-            _ = parser.Invoke(string.Empty);
-
-<<<<<<< HEAD
-            hostAsserted.Should().BeTrue();
-=======
+                })
+                .Build();
+
+            _ = parser.Invoke(string.Empty);
+
             ctxConfigureServices.Should().BeSameAs(ctxCustom);
         }
 
@@ -402,7 +365,47 @@
                 _ = b.Build();
             })
                 .Should().Throw<InvalidOperationException>();
->>>>>>> 1f9483c4
+        }
+
+        [Fact]
+        public static void GetHost_returns_non_null_instance_in_subsequent_middleware()
+        {
+            bool hostAsserted = false;
+            var parser = new CommandLineBuilder()
+                .UseHost()
+                .UseMiddleware((invCtx, next) =>
+                {
+                    IHost host = invCtx.GetHost();
+                    host.Should().NotBeNull();
+                    hostAsserted = true;
+
+                    return next(invCtx);
+                })
+                .Build();
+
+            _ = parser.Invoke(string.Empty);
+
+            hostAsserted.Should().BeTrue();
+        }
+
+        [Fact]
+        public static void GetHost_returns_null_when_no_host_in_invocation()
+        {
+            bool hostAsserted = false;
+            var parser = new CommandLineBuilder()
+                .UseMiddleware((invCtx, next) =>
+                {
+                    IHost host = invCtx.GetHost();
+                    host.Should().BeNull();
+                    hostAsserted = true;
+
+                    return next(invCtx);
+                })
+                .Build();
+
+            _ = parser.Invoke(string.Empty);
+
+            hostAsserted.Should().BeTrue();
         }
     }
 }