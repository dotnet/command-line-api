System.CommandLine
  public abstract class Argument : Symbol, System.CommandLine.Binding.IValueDescriptor
    public ArgumentArity Arity { get; set; }
    public System.Collections.Generic.List<System.Func<System.CommandLine.Completions.CompletionContext,System.Collections.Generic.IEnumerable<System.CommandLine.Completions.CompletionItem>>> CompletionSources { get; }
    public System.Boolean HasDefaultValue { get; }
    public System.String HelpName { get; set; }
    public System.Collections.Generic.List<System.Action<System.CommandLine.Parsing.ArgumentResult>> Validators { get; }
    public System.Type ValueType { get; }
    public System.Collections.Generic.IEnumerable<System.CommandLine.Completions.CompletionItem> GetCompletions(System.CommandLine.Completions.CompletionContext context)
    public System.Object GetDefaultValue()
    public ParseResult Parse(System.String commandLine)
    public ParseResult Parse(System.String[] args)
    public System.String ToString()
  public class Argument<T> : Argument, IValueDescriptor<T>, System.CommandLine.Binding.IValueDescriptor
    .ctor()
    .ctor(System.String name, System.String description = null)
    .ctor(System.String name, Func<T> defaultValueFactory, System.String description = null)
    .ctor(System.String name, T defaultValue, System.String description = null)
    .ctor(Func<T> defaultValueFactory)
    .ctor(System.String name, Func<System.CommandLine.Parsing.ArgumentResult,T> parse, System.Boolean isDefault = False, System.String description = null)
    .ctor(Func<System.CommandLine.Parsing.ArgumentResult,T> parse, System.Boolean isDefault = False)
    public System.Boolean HasDefaultValue { get; }
    public System.Type ValueType { get; }
    public System.Void AcceptLegalFileNamesOnly()
    public System.Void AcceptLegalFilePathsOnly()
    public System.Void AcceptOnlyFromAmong(System.String[] values)
    public System.Void SetDefaultValue(T value)
    public System.Void SetDefaultValueFactory(Func<T> defaultValueFactory)
    public System.Void SetDefaultValueFactory(Func<System.CommandLine.Parsing.ArgumentResult,T> defaultValueFactory)
  public struct ArgumentArity : System.ValueType, System.IEquatable<ArgumentArity>
    public static ArgumentArity ExactlyOne { get; }
    public static ArgumentArity OneOrMore { get; }
    public static ArgumentArity Zero { get; }
    public static ArgumentArity ZeroOrMore { get; }
    public static ArgumentArity ZeroOrOne { get; }
    .ctor(System.Int32 minimumNumberOfValues, System.Int32 maximumNumberOfValues)
    public System.Int32 MaximumNumberOfValues { get; }
    public System.Int32 MinimumNumberOfValues { get; }
    public System.Boolean Equals(ArgumentArity other)
    public System.Boolean Equals(System.Object obj)
    public System.Int32 GetHashCode()
  public static class ArgumentValidation
    public static Argument<System.IO.FileInfo> AcceptExistingOnly(this Argument<System.IO.FileInfo> argument)
    public static Argument<System.IO.DirectoryInfo> AcceptExistingOnly(this Argument<System.IO.DirectoryInfo> argument)
    public static Argument<System.IO.FileSystemInfo> AcceptExistingOnly(this Argument<System.IO.FileSystemInfo> argument)
    public static Argument<T> AcceptExistingOnly<T>(this Argument<T> argument)
  public class Command : IdentifierSymbol, System.Collections.Generic.IEnumerable<Symbol>, System.Collections.IEnumerable
    .ctor(System.String name, System.String description = null)
    public System.Collections.Generic.IList<Argument> Arguments { get; }
    public System.Collections.Generic.IEnumerable<Symbol> Children { get; }
    public ICommandHandler Handler { get; set; }
    public System.Collections.Generic.IList<Option> Options { get; }
    public System.Collections.Generic.IList<Command> Subcommands { get; }
    public System.Boolean TreatUnmatchedTokensAsErrors { get; set; }
    public System.Collections.Generic.List<System.Action<System.CommandLine.Parsing.CommandResult>> Validators { get; }
    public System.Void Add(Symbol symbol)
    public System.Void AddGlobalOption(Option option)
    public System.Collections.Generic.IEnumerable<System.CommandLine.Completions.CompletionItem> GetCompletions(System.CommandLine.Completions.CompletionContext context)
    public System.Collections.Generic.IEnumerator<Symbol> GetEnumerator()
  public static class CommandExtensions
    public static System.Int32 Invoke(this Command command, System.String[] args, IConsole console = null)
    public static System.Int32 Invoke(this Command command, System.String commandLine, IConsole console = null)
    public static System.Threading.Tasks.Task<System.Int32> InvokeAsync(this Command command, System.String[] args, IConsole console = null, System.Threading.CancellationToken cancellationToken = null)
    public static System.Threading.Tasks.Task<System.Int32> InvokeAsync(this Command command, System.String commandLine, IConsole console = null, System.Threading.CancellationToken cancellationToken = null)
    public static ParseResult Parse(this Command command, System.String[] args)
    public static ParseResult Parse(this Command command, System.String commandLine)
  public class CommandLineBuilder
    .ctor(Command rootCommand = null)
    public Command Command { get; }
    public System.CommandLine.Parsing.Parser Build()
  public static class CommandLineBuilderExtensions
    public static CommandLineBuilder AddMiddleware(this CommandLineBuilder builder, System.CommandLine.Invocation.InvocationMiddleware middleware, System.CommandLine.Invocation.MiddlewareOrder order = Default)
    public static CommandLineBuilder AddMiddleware(this CommandLineBuilder builder, System.Action<System.CommandLine.Invocation.InvocationContext> onInvoke, System.CommandLine.Invocation.MiddlewareOrder order = Default)
    public static CommandLineBuilder CancelOnProcessTermination(this CommandLineBuilder builder, System.Nullable<System.TimeSpan> timeout = null)
    public static CommandLineBuilder EnableDirectives(this CommandLineBuilder builder, System.Boolean value = True)
    public static CommandLineBuilder EnablePosixBundling(this CommandLineBuilder builder, System.Boolean value = True)
    public static CommandLineBuilder RegisterWithDotnetSuggest(this CommandLineBuilder builder)
    public static CommandLineBuilder UseDefaults(this CommandLineBuilder builder)
    public static CommandLineBuilder UseEnvironmentVariableDirective(this CommandLineBuilder builder)
    public static CommandLineBuilder UseExceptionHandler(this CommandLineBuilder builder, System.Action<System.Exception,System.CommandLine.Invocation.InvocationContext> onException = null, System.Nullable<System.Int32> errorExitCode = null)
    public static CommandLineBuilder UseHelp(this CommandLineBuilder builder, System.Nullable<System.Int32> maxWidth = null)
    public static CommandLineBuilder UseHelp(this CommandLineBuilder builder, System.String[] helpAliases)
    public static CommandLineBuilder UseHelp(this CommandLineBuilder builder, System.Action<System.CommandLine.Help.HelpContext> customize, System.Nullable<System.Int32> maxWidth = null)
    public static TBuilder UseHelpBuilder<TBuilder>(this TBuilder builder, System.Func<System.CommandLine.Binding.BindingContext,System.CommandLine.Help.HelpBuilder> getHelpBuilder)
    public static CommandLineBuilder UseLocalizationResources(this CommandLineBuilder builder, LocalizationResources validationMessages)
    public static CommandLineBuilder UseParseDirective(this CommandLineBuilder builder, System.Int32 errorExitCode = 1)
    public static CommandLineBuilder UseParseErrorReporting(this CommandLineBuilder builder, System.Int32 errorExitCode = 1)
    public static CommandLineBuilder UseSuggestDirective(this CommandLineBuilder builder)
    public static CommandLineBuilder UseTokenReplacer(this CommandLineBuilder builder, System.CommandLine.Parsing.TryReplaceToken replaceToken)
    public static CommandLineBuilder UseTypoCorrections(this CommandLineBuilder builder, System.Int32 maxLevenshteinDistance = 3)
    public static CommandLineBuilder UseVersionOption(this CommandLineBuilder builder)
    public static CommandLineBuilder UseVersionOption(this CommandLineBuilder builder, System.String[] aliases)
  public class CommandLineConfiguration
    .ctor(Command command, System.Boolean enablePosixBundling = True, System.Boolean enableDirectives = True, System.Boolean enableTokenReplacement = True, LocalizationResources resources = null, System.Collections.Generic.IReadOnlyList<System.CommandLine.Invocation.InvocationMiddleware> middlewarePipeline = null, System.Func<System.CommandLine.Binding.BindingContext,System.CommandLine.Help.HelpBuilder> helpBuilderFactory = null, System.CommandLine.Parsing.TryReplaceToken tokenReplacer = null)
    public System.Boolean EnableDirectives { get; }
    public System.Boolean EnablePosixBundling { get; }
    public System.Boolean EnableTokenReplacement { get; }
    public LocalizationResources LocalizationResources { get; }
    public Command RootCommand { get; }
    public System.Void ThrowIfInvalid()
  public class CommandLineConfigurationException : System.Exception, System.Runtime.Serialization.ISerializable
    .ctor(System.String message)
    .ctor()
    .ctor(System.String message, System.Exception innerException)
  public static class CompletionSourceExtensions
    public static System.Void Add(this System.Collections.Generic.List<System.Func<System.CommandLine.Completions.CompletionContext,System.Collections.Generic.IEnumerable<System.CommandLine.Completions.CompletionItem>>> completionSources, System.Func<System.CommandLine.Completions.CompletionContext,System.Collections.Generic.IEnumerable<System.String>> completionsDelegate)
    public static System.Void Add(this System.Collections.Generic.List<System.Func<System.CommandLine.Completions.CompletionContext,System.Collections.Generic.IEnumerable<System.CommandLine.Completions.CompletionItem>>> completionSources, System.String[] completions)
  public static class ConsoleExtensions
    public static System.Void Write(this IConsole console, System.String value)
    public static System.Void WriteLine(this IConsole console, System.String value)
  public class DirectiveCollection, System.Collections.Generic.IEnumerable<System.Collections.Generic.KeyValuePair<System.String,System.Collections.Generic.IEnumerable<System.String>>>, System.Collections.IEnumerable
    .ctor()
    public System.Boolean Contains(System.String name)
    public System.Collections.Generic.IEnumerator<System.Collections.Generic.KeyValuePair<System.String,System.Collections.Generic.IEnumerable<System.String>>> GetEnumerator()
    public System.Boolean TryGetValues(System.String name, ref System.Collections.Generic.IReadOnlyList<System.String> values)
  public static class Handler
    public static System.Void SetHandler(this Command command, System.Action<System.CommandLine.Invocation.InvocationContext> handle)
    public static System.Void SetHandler(this Command command, System.Action handle)
    public static System.Void SetHandler(this Command command, System.Func<System.Threading.CancellationToken,System.Threading.Tasks.Task> handle)
    public static System.Void SetHandler(this Command command, System.Func<System.CommandLine.Invocation.InvocationContext,System.Threading.CancellationToken,System.Threading.Tasks.Task> handle)
    public static System.Void SetHandler<T>(this Command command, Action<T> handle, IValueDescriptor<T> symbol)
    public static System.Void SetHandler<T>(this Command command, Func<T,System.Threading.CancellationToken,System.Threading.Tasks.Task> handle, IValueDescriptor<T> symbol)
    public static System.Void SetHandler<T1, T2>(this Command command, Action<T1,T2> handle, IValueDescriptor<T1> symbol1, IValueDescriptor<T2> symbol2)
    public static System.Void SetHandler<T1, T2>(this Command command, Func<T1,T2,System.Threading.CancellationToken,System.Threading.Tasks.Task> handle, IValueDescriptor<T1> symbol1, IValueDescriptor<T2> symbol2)
    public static System.Void SetHandler<T1, T2, T3>(this Command command, Action<T1,T2,T3> handle, IValueDescriptor<T1> symbol1, IValueDescriptor<T2> symbol2, IValueDescriptor<T3> symbol3)
    public static System.Void SetHandler<T1, T2, T3>(this Command command, Func<T1,T2,T3,System.Threading.CancellationToken,System.Threading.Tasks.Task> handle, IValueDescriptor<T1> symbol1, IValueDescriptor<T2> symbol2, IValueDescriptor<T3> symbol3)
    public static System.Void SetHandler<T1, T2, T3, T4>(this Command command, Action<T1,T2,T3,T4> handle, IValueDescriptor<T1> symbol1, IValueDescriptor<T2> symbol2, IValueDescriptor<T3> symbol3, IValueDescriptor<T4> symbol4)
    public static System.Void SetHandler<T1, T2, T3, T4>(this Command command, Func<T1,T2,T3,T4,System.Threading.CancellationToken,System.Threading.Tasks.Task> handle, IValueDescriptor<T1> symbol1, IValueDescriptor<T2> symbol2, IValueDescriptor<T3> symbol3, IValueDescriptor<T4> symbol4)
    public static System.Void SetHandler<T1, T2, T3, T4, T5>(this Command command, Action<T1,T2,T3,T4,T5> handle, IValueDescriptor<T1> symbol1, IValueDescriptor<T2> symbol2, IValueDescriptor<T3> symbol3, IValueDescriptor<T4> symbol4, IValueDescriptor<T5> symbol5)
    public static System.Void SetHandler<T1, T2, T3, T4, T5>(this Command command, Func<T1,T2,T3,T4,T5,System.Threading.CancellationToken,System.Threading.Tasks.Task> handle, IValueDescriptor<T1> symbol1, IValueDescriptor<T2> symbol2, IValueDescriptor<T3> symbol3, IValueDescriptor<T4> symbol4, IValueDescriptor<T5> symbol5)
    public static System.Void SetHandler<T1, T2, T3, T4, T5, T6>(this Command command, Action<T1,T2,T3,T4,T5,T6> handle, IValueDescriptor<T1> symbol1, IValueDescriptor<T2> symbol2, IValueDescriptor<T3> symbol3, IValueDescriptor<T4> symbol4, IValueDescriptor<T5> symbol5, IValueDescriptor<T6> symbol6)
    public static System.Void SetHandler<T1, T2, T3, T4, T5, T6>(this Command command, Func<T1,T2,T3,T4,T5,T6,System.Threading.CancellationToken,System.Threading.Tasks.Task> handle, IValueDescriptor<T1> symbol1, IValueDescriptor<T2> symbol2, IValueDescriptor<T3> symbol3, IValueDescriptor<T4> symbol4, IValueDescriptor<T5> symbol5, IValueDescriptor<T6> symbol6)
    public static System.Void SetHandler<T1, T2, T3, T4, T5, T6, T7>(this Command command, Action<T1,T2,T3,T4,T5,T6,T7> handle, IValueDescriptor<T1> symbol1, IValueDescriptor<T2> symbol2, IValueDescriptor<T3> symbol3, IValueDescriptor<T4> symbol4, IValueDescriptor<T5> symbol5, IValueDescriptor<T6> symbol6, IValueDescriptor<T7> symbol7)
    public static System.Void SetHandler<T1, T2, T3, T4, T5, T6, T7>(this Command command, Func<T1,T2,T3,T4,T5,T6,T7,System.Threading.CancellationToken,System.Threading.Tasks.Task> handle, IValueDescriptor<T1> symbol1, IValueDescriptor<T2> symbol2, IValueDescriptor<T3> symbol3, IValueDescriptor<T4> symbol4, IValueDescriptor<T5> symbol5, IValueDescriptor<T6> symbol6, IValueDescriptor<T7> symbol7)
    public static System.Void SetHandler<T1, T2, T3, T4, T5, T6, T7, T8>(this Command command, Action<T1,T2,T3,T4,T5,T6,T7,T8> handle, IValueDescriptor<T1> symbol1, IValueDescriptor<T2> symbol2, IValueDescriptor<T3> symbol3, IValueDescriptor<T4> symbol4, IValueDescriptor<T5> symbol5, IValueDescriptor<T6> symbol6, IValueDescriptor<T7> symbol7, IValueDescriptor<T8> symbol8)
    public static System.Void SetHandler<T1, T2, T3, T4, T5, T6, T7, T8>(this Command command, Func<T1,T2,T3,T4,T5,T6,T7,T8,System.Threading.CancellationToken,System.Threading.Tasks.Task> handle, IValueDescriptor<T1> symbol1, IValueDescriptor<T2> symbol2, IValueDescriptor<T3> symbol3, IValueDescriptor<T4> symbol4, IValueDescriptor<T5> symbol5, IValueDescriptor<T6> symbol6, IValueDescriptor<T7> symbol7, IValueDescriptor<T8> symbol8)
  public interface ICommandHandler
    public System.Int32 Invoke(System.CommandLine.Invocation.InvocationContext context)
    public System.Threading.Tasks.Task<System.Int32> InvokeAsync(System.CommandLine.Invocation.InvocationContext context, System.Threading.CancellationToken cancellationToken = null)
  public interface IConsole : System.CommandLine.IO.IStandardError, System.CommandLine.IO.IStandardIn, System.CommandLine.IO.IStandardOut
  public abstract class IdentifierSymbol : Symbol
    public System.Collections.Generic.IReadOnlyCollection<System.String> Aliases { get; }
    public System.Void AddAlias(System.String alias)
    public System.Boolean HasAlias(System.String alias)
  public class LocalizationResources
    public static LocalizationResources Instance { get; }
    public System.String ArgumentConversionCannotParse(System.String value, System.Type expectedType)
    public System.String ArgumentConversionCannotParseForCommand(System.String value, System.String commandAlias, System.Type expectedType)
    public System.String ArgumentConversionCannotParseForCommand(System.String value, System.String commandAlias, System.Type expectedType, System.Collections.Generic.IEnumerable<System.String> completions)
    public System.String ArgumentConversionCannotParseForOption(System.String value, System.String optionAlias, System.Type expectedType)
    public System.String ArgumentConversionCannotParseForOption(System.String value, System.String optionAlias, System.Type expectedType, System.Collections.Generic.IEnumerable<System.String> completions)
    public System.String DirectoryDoesNotExist(System.String path)
    public System.String ErrorReadingResponseFile(System.String filePath, System.IO.IOException e)
    public System.String ExceptionHandlerHeader()
    public System.String ExpectsFewerArguments(System.CommandLine.Parsing.Token token, System.Int32 providedNumberOfValues, System.Int32 maximumNumberOfValues)
    public System.String ExpectsOneArgument(System.CommandLine.Parsing.SymbolResult symbolResult)
    public System.String FileDoesNotExist(System.String filePath)
    public System.String FileOrDirectoryDoesNotExist(System.String path)
    protected System.String GetResourceString(System.String resourceString, System.Object[] formatArguments)
    public System.String HelpAdditionalArgumentsDescription()
    public System.String HelpAdditionalArgumentsTitle()
    public System.String HelpArgumentDefaultValueLabel()
    public System.String HelpArgumentsTitle()
    public System.String HelpCommandsTitle()
    public System.String HelpDescriptionTitle()
    public System.String HelpOptionDescription()
    public System.String HelpOptionsRequiredLabel()
    public System.String HelpOptionsTitle()
    public System.String HelpUsageAdditionalArguments()
    public System.String HelpUsageCommand()
    public System.String HelpUsageOptions()
    public System.String HelpUsageTitle()
    public System.String InvalidCharactersInFileName(System.Char invalidChar)
    public System.String InvalidCharactersInPath(System.Char invalidChar)
    public System.String NoArgumentProvided(System.CommandLine.Parsing.SymbolResult symbolResult)
    public System.String RequiredArgumentMissing(System.CommandLine.Parsing.SymbolResult symbolResult)
    public System.String RequiredCommandWasNotProvided()
    public System.String RequiredOptionWasNotProvided(Option option)
    public System.String ResponseFileNotFound(System.String filePath)
    public System.String SuggestionsTokenNotMatched(System.String token)
    public System.String UnrecognizedArgument(System.String unrecognizedArg, System.Collections.Generic.IReadOnlyCollection<System.String> allowedValues)
    public System.String UnrecognizedCommandOrArgument(System.String arg)
    public System.String VersionOptionCannotBeCombinedWithOtherArguments(System.String optionAlias)
    public System.String VersionOptionDescription()
  public abstract class Option : IdentifierSymbol, System.CommandLine.Binding.IValueDescriptor
    public System.Boolean AllowMultipleArgumentsPerToken { get; set; }
    public System.String ArgumentHelpName { get; set; }
    public ArgumentArity Arity { get; set; }
    public System.Collections.Generic.List<System.Func<System.CommandLine.Completions.CompletionContext,System.Collections.Generic.IEnumerable<System.CommandLine.Completions.CompletionItem>>> CompletionSources { get; }
    public System.Boolean IsRequired { get; set; }
    public System.Collections.Generic.List<System.Action<System.CommandLine.Parsing.OptionResult>> Validators { get; }
    public System.Type ValueType { get; }
    public System.Collections.Generic.IEnumerable<System.CommandLine.Completions.CompletionItem> GetCompletions(System.CommandLine.Completions.CompletionContext context)
    public ParseResult Parse(System.String commandLine)
    public ParseResult Parse(System.String[] args)
  public class Option<T> : Option, IValueDescriptor<T>, System.CommandLine.Binding.IValueDescriptor
    .ctor(System.String name, System.String description = null)
    .ctor(System.String[] aliases, System.String description = null)
    .ctor(System.String name, Func<System.CommandLine.Parsing.ArgumentResult,T> parseArgument, System.Boolean isDefault = False, System.String description = null)
    .ctor(System.String[] aliases, Func<System.CommandLine.Parsing.ArgumentResult,T> parseArgument, System.Boolean isDefault = False, System.String description = null)
    .ctor(System.String name, Func<T> defaultValueFactory, System.String description = null)
    .ctor(System.String[] aliases, Func<T> defaultValueFactory, System.String description = null)
    public System.Void AcceptLegalFileNamesOnly()
    public System.Void AcceptLegalFilePathsOnly()
    public System.Void AcceptOnlyFromAmong(System.String[] values)
    public System.Void SetDefaultValue(T value)
    public System.Void SetDefaultValueFactory(Func<T> defaultValueFactory)
  public static class OptionValidation
    public static Option<System.IO.FileInfo> AcceptExistingOnly(this Option<System.IO.FileInfo> option)
    public static Option<System.IO.DirectoryInfo> AcceptExistingOnly(this Option<System.IO.DirectoryInfo> option)
    public static Option<System.IO.FileSystemInfo> AcceptExistingOnly(this Option<System.IO.FileSystemInfo> option)
    public static Option<T> AcceptExistingOnly<T>(this Option<T> option)
  public class ParseResult
    public System.CommandLine.Parsing.CommandResult CommandResult { get; }
    public System.Collections.Generic.IReadOnlyDictionary<System.String,System.Collections.Generic.IReadOnlyList<System.String>> Directives { get; }
    public System.Collections.Generic.IReadOnlyList<System.CommandLine.Parsing.ParseError> Errors { get; }
    public System.CommandLine.Parsing.Parser Parser { get; }
    public System.CommandLine.Parsing.CommandResult RootCommandResult { get; }
    public System.Collections.Generic.IReadOnlyList<System.CommandLine.Parsing.Token> Tokens { get; }
    public System.Collections.Generic.IReadOnlyList<System.String> UnmatchedTokens { get; }
    public System.CommandLine.Parsing.ArgumentResult FindResultFor(Argument argument)
    public System.CommandLine.Parsing.CommandResult FindResultFor(Command command)
    public System.CommandLine.Parsing.OptionResult FindResultFor(Option option)
    public System.CommandLine.Parsing.SymbolResult FindResultFor(Symbol symbol)
    public System.CommandLine.Completions.CompletionContext GetCompletionContext()
    public System.Collections.Generic.IEnumerable<System.CommandLine.Completions.CompletionItem> GetCompletions(System.Nullable<System.Int32> position = null)
    public T GetValue<T>(Argument<T> argument)
    public T GetValue<T>(Option<T> option)
    public System.String ToString()
  public class RootCommand : Command, System.Collections.Generic.IEnumerable<Symbol>, System.Collections.IEnumerable
    public static System.String ExecutableName { get; }
    public static System.String ExecutablePath { get; }
    .ctor(System.String description = )
  public abstract class Symbol
    public System.String Description { get; set; }
    public System.Boolean IsHidden { get; set; }
    public System.String Name { get; set; }
    public System.Collections.Generic.IEnumerable<Symbol> Parents { get; }
    public System.Collections.Generic.IEnumerable<System.CommandLine.Completions.CompletionItem> GetCompletions(System.CommandLine.Completions.CompletionContext context)
    public System.String ToString()
System.CommandLine.Binding
  public abstract class BinderBase<T>, IValueDescriptor<T>, IValueDescriptor, IValueSource
    protected T GetBoundValue(BindingContext bindingContext)
  public class BindingContext, System.IServiceProvider
    public System.CommandLine.IConsole Console { get; }
    public System.CommandLine.ParseResult ParseResult { get; }
    public System.Void AddService(System.Type serviceType, System.Func<System.IServiceProvider,System.Object> factory)
    public System.Void AddService<T>(Func<System.IServiceProvider,T> factory)
    public System.Object GetService(System.Type serviceType)
  public struct BoundValue : System.ValueType
    public System.Object Value { get; }
    public IValueDescriptor ValueDescriptor { get; }
    public IValueSource ValueSource { get; }
    public System.String ToString()
  public interface IValueDescriptor
    public System.Boolean HasDefaultValue { get; }
    public System.String ValueName { get; }
    public System.Type ValueType { get; }
    public System.Object GetDefaultValue()
  public interface IValueDescriptor<out T> : IValueDescriptor
  public interface IValueSource
    public System.Boolean TryGetValue(IValueDescriptor valueDescriptor, BindingContext bindingContext, ref System.Object& boundValue)
System.CommandLine.Completions
  public abstract class CompletionContext
    public static CompletionContext Empty { get; }
    public System.CommandLine.ParseResult ParseResult { get; }
    public System.String WordToComplete { get; }
  public class CompletionItem, System.IEquatable<CompletionItem>
    .ctor(System.String label, System.String kind = Value, System.String sortText = null, System.String insertText = null, System.String documentation = null, System.String detail = null)
    public System.String Detail { get; }
    public System.String Documentation { get; set; }
    public System.String InsertText { get; }
    public System.String Kind { get; }
    public System.String Label { get; }
    public System.String SortText { get; }
    public System.Boolean Equals(CompletionItem other)
    public System.Boolean Equals(System.Object obj)
    public System.Int32 GetHashCode()
    public System.String ToString()
  public class TextCompletionContext : CompletionContext
    public System.String CommandLineText { get; }
    public System.Int32 CursorPosition { get; }
    public TextCompletionContext AtCursorPosition(System.Int32 position)
  public class TokenCompletionContext : CompletionContext
System.CommandLine.Help
  public class HelpBuilder
    .ctor(System.CommandLine.LocalizationResources localizationResources, System.Int32 maxWidth = 2147483647)
    public System.CommandLine.LocalizationResources LocalizationResources { get; }
    public System.Int32 MaxWidth { get; }
    public System.Void CustomizeLayout(System.Func<HelpContext,System.Collections.Generic.IEnumerable<System.Action<HelpContext>>> getLayout)
    public System.Void CustomizeSymbol(System.CommandLine.Symbol symbol, System.Func<HelpContext,System.String> firstColumnText = null, System.Func<HelpContext,System.String> secondColumnText = null, System.Func<HelpContext,System.String> defaultValue = null)
    public TwoColumnHelpRow GetTwoColumnRow(System.CommandLine.Symbol symbol, HelpContext context)
    public System.Void Write(HelpContext context)
    public System.Void WriteColumns(System.Collections.Generic.IReadOnlyList<TwoColumnHelpRow> items, HelpContext context)
   static class Default
    public static System.Action<HelpContext> AdditionalArgumentsSection()
    public static System.Action<HelpContext> CommandArgumentsSection()
    public static System.Action<HelpContext> CommandUsageSection()
    public static System.String GetArgumentDefaultValue(System.CommandLine.Argument argument)
    public static System.String GetArgumentDescription(System.CommandLine.Argument argument)
    public static System.String GetArgumentUsageLabel(System.CommandLine.Argument argument)
    public static System.String GetIdentifierSymbolDescription(System.CommandLine.IdentifierSymbol symbol)
    public static System.String GetIdentifierSymbolUsageLabel(System.CommandLine.IdentifierSymbol symbol, HelpContext context)
    public static System.Collections.Generic.IEnumerable<System.Action<HelpContext>> GetLayout()
    public static System.Action<HelpContext> OptionsSection()
    public static System.Action<HelpContext> SubcommandsSection()
    public static System.Action<HelpContext> SynopsisSection()
  public static class HelpBuilderExtensions
    public static System.Void CustomizeSymbol(this HelpBuilder builder, System.CommandLine.Symbol symbol, System.String firstColumnText = null, System.String secondColumnText = null, System.String defaultValue = null)
    public static System.Void Write(this HelpBuilder helpBuilder, System.CommandLine.Command command, System.IO.TextWriter writer)
  public class HelpContext
    .ctor(HelpBuilder helpBuilder, System.CommandLine.Command command, System.IO.TextWriter output, System.CommandLine.ParseResult parseResult = null)
    public System.CommandLine.Command Command { get; }
    public HelpBuilder HelpBuilder { get; }
    public System.IO.TextWriter Output { get; }
    public System.CommandLine.ParseResult ParseResult { get; }
  public class TwoColumnHelpRow, System.IEquatable<TwoColumnHelpRow>
    .ctor(System.String firstColumnText, System.String secondColumnText)
    public System.String FirstColumnText { get; }
    public System.String SecondColumnText { get; }
    public System.Boolean Equals(System.Object obj)
    public System.Boolean Equals(TwoColumnHelpRow other)
    public System.Int32 GetHashCode()
System.CommandLine.Invocation
  public class InvocationContext
    .ctor(System.CommandLine.ParseResult parseResult, System.CommandLine.IConsole console = null)
    public System.CommandLine.Binding.BindingContext BindingContext { get; }
    public System.CommandLine.IConsole Console { get; set; }
    public System.Int32 ExitCode { get; set; }
    public System.CommandLine.Help.HelpBuilder HelpBuilder { get; }
    public System.Action<InvocationContext> InvocationResult { get; set; }
    public System.CommandLine.LocalizationResources LocalizationResources { get; }
    public System.CommandLine.Parsing.Parser Parser { get; }
    public System.CommandLine.ParseResult ParseResult { get; set; }
<<<<<<< HEAD
    public System.Threading.CancellationToken GetCancellationToken()
=======
    public System.Object GetValue(System.CommandLine.Option option)
>>>>>>> 15aca0a3
    public T GetValue<T>(Option<T> option)
    public T GetValue<T>(Argument<T> argument)
  public delegate InvocationMiddleware : System.MulticastDelegate, System.ICloneable, System.Runtime.Serialization.ISerializable
    .ctor(System.Object object, System.IntPtr method)
    public System.IAsyncResult BeginInvoke(InvocationContext context, System.Threading.CancellationToken cancellationToken, System.Func<InvocationContext,System.Threading.CancellationToken,System.Threading.Tasks.Task> next, System.AsyncCallback callback, System.Object object)
    public System.Threading.Tasks.Task EndInvoke(System.IAsyncResult result)
    public System.Threading.Tasks.Task Invoke(InvocationContext context, System.Threading.CancellationToken cancellationToken, System.Func<InvocationContext,System.Threading.CancellationToken,System.Threading.Tasks.Task> next)
  public enum MiddlewareOrder : System.Enum, System.IComparable, System.IConvertible, System.IFormattable
    Default=0
    ErrorReporting=1000
    ExceptionHandler=-2000
    Configuration=-1000
System.CommandLine.IO
  public interface IStandardError
    public IStandardStreamWriter Error { get; }
    public System.Boolean IsErrorRedirected { get; }
  public interface IStandardIn
    public System.Boolean IsInputRedirected { get; }
  public interface IStandardOut
    public System.Boolean IsOutputRedirected { get; }
    public IStandardStreamWriter Out { get; }
  public interface IStandardStreamWriter
    public System.Void Write(System.String value)
  public static class StandardStreamWriter
    public static IStandardStreamWriter Create(System.IO.TextWriter writer)
    public static System.IO.TextWriter CreateTextWriter(this IStandardStreamWriter writer)
    public static System.Void WriteLine(this IStandardStreamWriter writer)
    public static System.Void WriteLine(this IStandardStreamWriter writer, System.String value)
  public class SystemConsole, System.CommandLine.IConsole, IStandardError, IStandardIn, IStandardOut
    .ctor()
    public IStandardStreamWriter Error { get; }
    public System.Boolean IsErrorRedirected { get; }
    public System.Boolean IsInputRedirected { get; }
    public System.Boolean IsOutputRedirected { get; }
    public IStandardStreamWriter Out { get; }
  public class TestConsole, System.CommandLine.IConsole, IStandardError, IStandardIn, IStandardOut
    .ctor()
    public IStandardStreamWriter Error { get; }
    public System.Boolean IsErrorRedirected { get; }
    public System.Boolean IsInputRedirected { get; }
    public System.Boolean IsOutputRedirected { get; }
    public IStandardStreamWriter Out { get; }
    protected System.Void set_Error(IStandardStreamWriter value)
    protected System.Void set_IsErrorRedirected(System.Boolean value)
    protected System.Void set_IsInputRedirected(System.Boolean value)
    protected System.Void set_IsOutputRedirected(System.Boolean value)
    protected System.Void set_Out(IStandardStreamWriter value)
System.CommandLine.Parsing
  public class ArgumentResult : SymbolResult
    public System.CommandLine.Argument Argument { get; }
    public System.Void AddError(System.String errorMessage)
    public System.Object GetValueOrDefault()
    public T GetValueOrDefault<T>()
    public System.Void OnlyTake(System.Int32 numberOfTokens)
    public System.String ToString()
  public class CommandLineStringSplitter
    public System.Collections.Generic.IEnumerable<System.String> Split(System.String commandLine)
  public class CommandResult : SymbolResult
    public System.Collections.Generic.IEnumerable<SymbolResult> Children { get; }
    public System.CommandLine.Command Command { get; }
    public Token Token { get; }
  public class OptionResult : SymbolResult
    public System.Boolean IsImplicit { get; }
    public System.CommandLine.Option Option { get; }
    public Token Token { get; }
    public System.Object GetValueOrDefault()
    public T GetValueOrDefault<T>()
  public class ParseError
    public System.String Message { get; }
    public SymbolResult SymbolResult { get; }
    public System.String ToString()
  public class Parser
    .ctor(System.CommandLine.CommandLineConfiguration configuration)
    .ctor(System.CommandLine.Command command)
    public System.CommandLine.CommandLineConfiguration Configuration { get; }
    public System.CommandLine.ParseResult Parse(System.Collections.Generic.IReadOnlyList<System.String> arguments, System.String rawInput = null)
  public static class ParseResultExtensions
    public static System.String Diagram(this System.CommandLine.ParseResult parseResult)
    public static System.Boolean HasOption(this System.CommandLine.ParseResult parseResult, System.CommandLine.Option option)
    public static System.Int32 Invoke(this System.CommandLine.ParseResult parseResult, System.CommandLine.IConsole console = null)
    public static System.Threading.Tasks.Task<System.Int32> InvokeAsync(this System.CommandLine.ParseResult parseResult, System.CommandLine.IConsole console = null, System.Threading.CancellationToken cancellationToken = null)
  public static class ParserExtensions
    public static System.Int32 Invoke(this Parser parser, System.String commandLine, System.CommandLine.IConsole console = null)
    public static System.Int32 Invoke(this Parser parser, System.String[] args, System.CommandLine.IConsole console = null)
    public static System.Threading.Tasks.Task<System.Int32> InvokeAsync(this Parser parser, System.String commandLine, System.CommandLine.IConsole console = null, System.Threading.CancellationToken cancellationToken = null)
    public static System.Threading.Tasks.Task<System.Int32> InvokeAsync(this Parser parser, System.String[] args, System.CommandLine.IConsole console = null, System.Threading.CancellationToken cancellationToken = null)
    public static System.CommandLine.ParseResult Parse(this Parser parser, System.String commandLine)
  public abstract class SymbolResult
    public System.CommandLine.LocalizationResources LocalizationResources { get; }
    public SymbolResult Parent { get; }
    public System.Collections.Generic.IReadOnlyList<Token> Tokens { get; }
    public System.Void AddError(System.String errorMessage)
    public ArgumentResult FindResultFor(System.CommandLine.Argument argument)
    public CommandResult FindResultFor(System.CommandLine.Command command)
    public OptionResult FindResultFor(System.CommandLine.Option option)
    public T GetValue<T>(Argument<T> argument)
    public T GetValue<T>(Option<T> option)
    public System.String ToString()
  public class Token, System.IEquatable<Token>
    public static System.Boolean op_Equality(Token left, Token right)
    public static System.Boolean op_Inequality(Token left, Token right)
    .ctor(System.String value, TokenType type, System.CommandLine.Symbol symbol)
    public TokenType Type { get; }
    public System.String Value { get; }
    public System.Boolean Equals(System.Object obj)
    public System.Boolean Equals(Token other)
    public System.Int32 GetHashCode()
    public System.String ToString()
  public enum TokenType : System.Enum, System.IComparable, System.IConvertible, System.IFormattable
    Argument=0
    Command=1
    Option=2
    DoubleDash=3
    Directive=4
  public delegate TryReplaceToken : System.MulticastDelegate, System.ICloneable, System.Runtime.Serialization.ISerializable
    .ctor(System.Object object, System.IntPtr method)
    public System.IAsyncResult BeginInvoke(System.String tokenToReplace, ref System.Collections.Generic.IReadOnlyList<System.String> replacementTokens, ref System.String& errorMessage, System.AsyncCallback callback, System.Object object)
    public System.Boolean EndInvoke(ref System.Collections.Generic.IReadOnlyList<System.String> replacementTokens, ref System.String& errorMessage, System.IAsyncResult result)
    public System.Boolean Invoke(System.String tokenToReplace, ref System.Collections.Generic.IReadOnlyList<System.String> replacementTokens, ref System.String& errorMessage)<|MERGE_RESOLUTION|>--- conflicted
+++ resolved
@@ -332,11 +332,6 @@
     public System.CommandLine.LocalizationResources LocalizationResources { get; }
     public System.CommandLine.Parsing.Parser Parser { get; }
     public System.CommandLine.ParseResult ParseResult { get; set; }
-<<<<<<< HEAD
-    public System.Threading.CancellationToken GetCancellationToken()
-=======
-    public System.Object GetValue(System.CommandLine.Option option)
->>>>>>> 15aca0a3
     public T GetValue<T>(Option<T> option)
     public T GetValue<T>(Argument<T> argument)
   public delegate InvocationMiddleware : System.MulticastDelegate, System.ICloneable, System.Runtime.Serialization.ISerializable
