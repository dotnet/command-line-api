System.CommandLine
  public abstract class Argument : Symbol, System.CommandLine.Binding.IValueDescriptor
    public ArgumentArity Arity { get; set; }
    public System.Collections.Generic.List<System.Func<System.CommandLine.Completions.CompletionContext,System.Collections.Generic.IEnumerable<System.CommandLine.Completions.CompletionItem>>> CompletionSources { get; }
    public System.Boolean HasDefaultValue { get; }
    public System.String HelpName { get; set; }
    public System.Collections.Generic.List<System.Action<System.CommandLine.Parsing.ArgumentResult>> Validators { get; }
    public System.Type ValueType { get; }
    public System.Collections.Generic.IEnumerable<System.CommandLine.Completions.CompletionItem> GetCompletions(System.CommandLine.Completions.CompletionContext context)
    public System.Object GetDefaultValue()
    public ParseResult Parse(System.String commandLine)
    public ParseResult Parse(System.String[] args)
    public System.String ToString()
  public class Argument<T> : Argument, IValueDescriptor<T>, System.CommandLine.Binding.IValueDescriptor
    .ctor()
    .ctor(System.String name, System.String description = null)
    .ctor(System.String name, Func<T> defaultValueFactory, System.String description = null)
    .ctor(System.String name, T defaultValue, System.String description = null)
    .ctor(Func<T> defaultValueFactory)
    .ctor(System.String name, Func<System.CommandLine.Parsing.ArgumentResult,T> parse, System.Boolean isDefault = False, System.String description = null)
    .ctor(Func<System.CommandLine.Parsing.ArgumentResult,T> parse, System.Boolean isDefault = False)
    public System.Boolean HasDefaultValue { get; }
    public System.Type ValueType { get; }
    public Argument<T> AcceptLegalFileNamesOnly()
    public Argument<T> AcceptLegalFilePathsOnly()
    public Argument<T> AcceptOnlyFromAmong(System.String[] values)
    public System.Void SetDefaultValue(T value)
    public System.Void SetDefaultValueFactory(Func<T> defaultValueFactory)
    public System.Void SetDefaultValueFactory(Func<System.CommandLine.Parsing.ArgumentResult,T> defaultValueFactory)
  public struct ArgumentArity : System.ValueType, System.IEquatable<ArgumentArity>
    public static ArgumentArity ExactlyOne { get; }
    public static ArgumentArity OneOrMore { get; }
    public static ArgumentArity Zero { get; }
    public static ArgumentArity ZeroOrMore { get; }
    public static ArgumentArity ZeroOrOne { get; }
    .ctor(System.Int32 minimumNumberOfValues, System.Int32 maximumNumberOfValues)
    public System.Int32 MaximumNumberOfValues { get; }
    public System.Int32 MinimumNumberOfValues { get; }
    public System.Boolean Equals(ArgumentArity other)
    public System.Boolean Equals(System.Object obj)
    public System.Int32 GetHashCode()
  public static class ArgumentValidation
    public static Argument<System.IO.FileInfo> AcceptExistingOnly(this Argument<System.IO.FileInfo> argument)
    public static Argument<System.IO.DirectoryInfo> AcceptExistingOnly(this Argument<System.IO.DirectoryInfo> argument)
    public static Argument<System.IO.FileSystemInfo> AcceptExistingOnly(this Argument<System.IO.FileSystemInfo> argument)
    public static Argument<T> AcceptExistingOnly<T>(this Argument<T> argument)
  public class Command : IdentifierSymbol, System.Collections.Generic.IEnumerable<Symbol>, System.Collections.IEnumerable
    .ctor(System.String name, System.String description = null)
    public System.Collections.Generic.IList<Argument> Arguments { get; }
    public System.Collections.Generic.IEnumerable<Symbol> Children { get; }
    public ICommandHandler Handler { get; set; }
    public System.Collections.Generic.IList<Option> Options { get; }
    public System.Collections.Generic.IList<Command> Subcommands { get; }
    public System.Boolean TreatUnmatchedTokensAsErrors { get; set; }
<<<<<<< HEAD
    public System.Void Add(Symbol symbol)
    public System.Void AddGlobalOption(Option option)
    public System.Void AddValidator(System.Action<System.CommandLine.Parsing.CommandResult> validate)
=======
    public System.Collections.Generic.List<System.Action<System.CommandLine.Parsing.CommandResult>> Validators { get; }
    public System.Void Add(Option option)
    public System.Void Add(Argument argument)
    public System.Void Add(Command command)
    public System.Void AddArgument(Argument argument)
    public System.Void AddCommand(Command command)
    public System.Void AddGlobalOption(Option option)
    public System.Void AddOption(Option option)
>>>>>>> d5f3c3bf
    public System.Collections.Generic.IEnumerable<System.CommandLine.Completions.CompletionItem> GetCompletions(System.CommandLine.Completions.CompletionContext context)
    public System.Collections.Generic.IEnumerator<Symbol> GetEnumerator()
  public static class CommandExtensions
    public static System.Int32 Invoke(this Command command, System.String[] args, IConsole console = null)
    public static System.Int32 Invoke(this Command command, System.String commandLine, IConsole console = null)
    public static System.Threading.Tasks.Task<System.Int32> InvokeAsync(this Command command, System.String[] args, IConsole console = null, System.Threading.CancellationToken cancellationToken = null)
    public static System.Threading.Tasks.Task<System.Int32> InvokeAsync(this Command command, System.String commandLine, IConsole console = null, System.Threading.CancellationToken cancellationToken = null)
    public static ParseResult Parse(this Command command, System.String[] args)
    public static ParseResult Parse(this Command command, System.String commandLine)
  public class CommandLineBuilder
    .ctor(Command rootCommand = null)
    public Command Command { get; }
    public System.CommandLine.Parsing.Parser Build()
  public static class CommandLineBuilderExtensions
    public static CommandLineBuilder AddMiddleware(this CommandLineBuilder builder, System.CommandLine.Invocation.InvocationMiddleware middleware, System.CommandLine.Invocation.MiddlewareOrder order = Default)
    public static CommandLineBuilder AddMiddleware(this CommandLineBuilder builder, System.Action<System.CommandLine.Invocation.InvocationContext> onInvoke, System.CommandLine.Invocation.MiddlewareOrder order = Default)
    public static CommandLineBuilder CancelOnProcessTermination(this CommandLineBuilder builder, System.Nullable<System.TimeSpan> timeout = null)
    public static CommandLineBuilder EnableDirectives(this CommandLineBuilder builder, System.Boolean value = True)
    public static CommandLineBuilder EnablePosixBundling(this CommandLineBuilder builder, System.Boolean value = True)
    public static CommandLineBuilder RegisterWithDotnetSuggest(this CommandLineBuilder builder)
    public static CommandLineBuilder UseDefaults(this CommandLineBuilder builder)
    public static CommandLineBuilder UseEnvironmentVariableDirective(this CommandLineBuilder builder)
    public static CommandLineBuilder UseExceptionHandler(this CommandLineBuilder builder, System.Action<System.Exception,System.CommandLine.Invocation.InvocationContext> onException = null, System.Nullable<System.Int32> errorExitCode = null)
    public static CommandLineBuilder UseHelp(this CommandLineBuilder builder, System.Nullable<System.Int32> maxWidth = null)
    public static CommandLineBuilder UseHelp(this CommandLineBuilder builder, System.String[] helpAliases)
    public static CommandLineBuilder UseHelp(this CommandLineBuilder builder, System.Action<System.CommandLine.Help.HelpContext> customize, System.Nullable<System.Int32> maxWidth = null)
    public static TBuilder UseHelpBuilder<TBuilder>(this TBuilder builder, System.Func<System.CommandLine.Binding.BindingContext,System.CommandLine.Help.HelpBuilder> getHelpBuilder)
    public static CommandLineBuilder UseLocalizationResources(this CommandLineBuilder builder, LocalizationResources validationMessages)
    public static CommandLineBuilder UseParseDirective(this CommandLineBuilder builder, System.Nullable<System.Int32> errorExitCode = null)
    public static CommandLineBuilder UseParseErrorReporting(this CommandLineBuilder builder, System.Nullable<System.Int32> errorExitCode = null)
    public static CommandLineBuilder UseSuggestDirective(this CommandLineBuilder builder)
    public static CommandLineBuilder UseTokenReplacer(this CommandLineBuilder builder, System.CommandLine.Parsing.TryReplaceToken replaceToken)
    public static CommandLineBuilder UseTypoCorrections(this CommandLineBuilder builder, System.Int32 maxLevenshteinDistance = 3)
    public static CommandLineBuilder UseVersionOption(this CommandLineBuilder builder)
    public static CommandLineBuilder UseVersionOption(this CommandLineBuilder builder, System.String[] aliases)
  public class CommandLineConfiguration
    .ctor(Command command, System.Boolean enablePosixBundling = True, System.Boolean enableDirectives = True, System.Boolean enableTokenReplacement = True, LocalizationResources resources = null, System.Collections.Generic.IReadOnlyList<System.CommandLine.Invocation.InvocationMiddleware> middlewarePipeline = null, System.Func<System.CommandLine.Binding.BindingContext,System.CommandLine.Help.HelpBuilder> helpBuilderFactory = null, System.CommandLine.Parsing.TryReplaceToken tokenReplacer = null)
    public System.Boolean EnableDirectives { get; }
    public System.Boolean EnablePosixBundling { get; }
    public System.Boolean EnableTokenReplacement { get; }
    public LocalizationResources LocalizationResources { get; }
    public Command RootCommand { get; }
    public System.Void ThrowIfInvalid()
  public class CommandLineConfigurationException : System.Exception, System.Runtime.Serialization.ISerializable
    .ctor(System.String message)
    .ctor()
    .ctor(System.String message, System.Exception innerException)
  public static class CompletionSourceExtensions
    public static System.Void Add(this System.Collections.Generic.List<System.Func<System.CommandLine.Completions.CompletionContext,System.Collections.Generic.IEnumerable<System.CommandLine.Completions.CompletionItem>>> completionSources, System.Func<System.CommandLine.Completions.CompletionContext,System.Collections.Generic.IEnumerable<System.String>> completionsDelegate)
    public static System.Void Add(this System.Collections.Generic.List<System.Func<System.CommandLine.Completions.CompletionContext,System.Collections.Generic.IEnumerable<System.CommandLine.Completions.CompletionItem>>> completionSources, System.String[] completions)
  public static class ConsoleExtensions
    public static System.Void Write(this IConsole console, System.String value)
    public static System.Void WriteLine(this IConsole console, System.String value)
  public class DirectiveCollection, System.Collections.Generic.IEnumerable<System.Collections.Generic.KeyValuePair<System.String,System.Collections.Generic.IEnumerable<System.String>>>, System.Collections.IEnumerable
    .ctor()
    public System.Boolean Contains(System.String name)
    public System.Collections.Generic.IEnumerator<System.Collections.Generic.KeyValuePair<System.String,System.Collections.Generic.IEnumerable<System.String>>> GetEnumerator()
    public System.Boolean TryGetValues(System.String name, ref System.Collections.Generic.IReadOnlyList<System.String> values)
  public static class Handler
    public static System.Void SetHandler(this Command command, System.Action<System.CommandLine.Invocation.InvocationContext> handle)
    public static System.Void SetHandler(this Command command, System.Action handle)
    public static System.Void SetHandler(this Command command, System.Func<System.Threading.Tasks.Task> handle)
    public static System.Void SetHandler(this Command command, System.Func<System.CommandLine.Invocation.InvocationContext,System.Threading.Tasks.Task> handle)
    public static System.Void SetHandler<T>(this Command command, Action<T> handle, IValueDescriptor<T> symbol)
    public static System.Void SetHandler<T>(this Command command, Func<T,System.Threading.Tasks.Task> handle, IValueDescriptor<T> symbol)
    public static System.Void SetHandler<T1, T2>(this Command command, Action<T1,T2> handle, IValueDescriptor<T1> symbol1, IValueDescriptor<T2> symbol2)
    public static System.Void SetHandler<T1, T2>(this Command command, Func<T1,T2,System.Threading.Tasks.Task> handle, IValueDescriptor<T1> symbol1, IValueDescriptor<T2> symbol2)
    public static System.Void SetHandler<T1, T2, T3>(this Command command, Action<T1,T2,T3> handle, IValueDescriptor<T1> symbol1, IValueDescriptor<T2> symbol2, IValueDescriptor<T3> symbol3)
    public static System.Void SetHandler<T1, T2, T3>(this Command command, Func<T1,T2,T3,System.Threading.Tasks.Task> handle, IValueDescriptor<T1> symbol1, IValueDescriptor<T2> symbol2, IValueDescriptor<T3> symbol3)
    public static System.Void SetHandler<T1, T2, T3, T4>(this Command command, Action<T1,T2,T3,T4> handle, IValueDescriptor<T1> symbol1, IValueDescriptor<T2> symbol2, IValueDescriptor<T3> symbol3, IValueDescriptor<T4> symbol4)
    public static System.Void SetHandler<T1, T2, T3, T4>(this Command command, Func<T1,T2,T3,T4,System.Threading.Tasks.Task> handle, IValueDescriptor<T1> symbol1, IValueDescriptor<T2> symbol2, IValueDescriptor<T3> symbol3, IValueDescriptor<T4> symbol4)
    public static System.Void SetHandler<T1, T2, T3, T4, T5>(this Command command, Action<T1,T2,T3,T4,T5> handle, IValueDescriptor<T1> symbol1, IValueDescriptor<T2> symbol2, IValueDescriptor<T3> symbol3, IValueDescriptor<T4> symbol4, IValueDescriptor<T5> symbol5)
    public static System.Void SetHandler<T1, T2, T3, T4, T5>(this Command command, Func<T1,T2,T3,T4,T5,System.Threading.Tasks.Task> handle, IValueDescriptor<T1> symbol1, IValueDescriptor<T2> symbol2, IValueDescriptor<T3> symbol3, IValueDescriptor<T4> symbol4, IValueDescriptor<T5> symbol5)
    public static System.Void SetHandler<T1, T2, T3, T4, T5, T6>(this Command command, Action<T1,T2,T3,T4,T5,T6> handle, IValueDescriptor<T1> symbol1, IValueDescriptor<T2> symbol2, IValueDescriptor<T3> symbol3, IValueDescriptor<T4> symbol4, IValueDescriptor<T5> symbol5, IValueDescriptor<T6> symbol6)
    public static System.Void SetHandler<T1, T2, T3, T4, T5, T6>(this Command command, Func<T1,T2,T3,T4,T5,T6,System.Threading.Tasks.Task> handle, IValueDescriptor<T1> symbol1, IValueDescriptor<T2> symbol2, IValueDescriptor<T3> symbol3, IValueDescriptor<T4> symbol4, IValueDescriptor<T5> symbol5, IValueDescriptor<T6> symbol6)
    public static System.Void SetHandler<T1, T2, T3, T4, T5, T6, T7>(this Command command, Action<T1,T2,T3,T4,T5,T6,T7> handle, IValueDescriptor<T1> symbol1, IValueDescriptor<T2> symbol2, IValueDescriptor<T3> symbol3, IValueDescriptor<T4> symbol4, IValueDescriptor<T5> symbol5, IValueDescriptor<T6> symbol6, IValueDescriptor<T7> symbol7)
    public static System.Void SetHandler<T1, T2, T3, T4, T5, T6, T7>(this Command command, Func<T1,T2,T3,T4,T5,T6,T7,System.Threading.Tasks.Task> handle, IValueDescriptor<T1> symbol1, IValueDescriptor<T2> symbol2, IValueDescriptor<T3> symbol3, IValueDescriptor<T4> symbol4, IValueDescriptor<T5> symbol5, IValueDescriptor<T6> symbol6, IValueDescriptor<T7> symbol7)
    public static System.Void SetHandler<T1, T2, T3, T4, T5, T6, T7, T8>(this Command command, Action<T1,T2,T3,T4,T5,T6,T7,T8> handle, IValueDescriptor<T1> symbol1, IValueDescriptor<T2> symbol2, IValueDescriptor<T3> symbol3, IValueDescriptor<T4> symbol4, IValueDescriptor<T5> symbol5, IValueDescriptor<T6> symbol6, IValueDescriptor<T7> symbol7, IValueDescriptor<T8> symbol8)
    public static System.Void SetHandler<T1, T2, T3, T4, T5, T6, T7, T8>(this Command command, Func<T1,T2,T3,T4,T5,T6,T7,T8,System.Threading.Tasks.Task> handle, IValueDescriptor<T1> symbol1, IValueDescriptor<T2> symbol2, IValueDescriptor<T3> symbol3, IValueDescriptor<T4> symbol4, IValueDescriptor<T5> symbol5, IValueDescriptor<T6> symbol6, IValueDescriptor<T7> symbol7, IValueDescriptor<T8> symbol8)
  public interface ICommandHandler
    public System.Int32 Invoke(System.CommandLine.Invocation.InvocationContext context)
    public System.Threading.Tasks.Task<System.Int32> InvokeAsync(System.CommandLine.Invocation.InvocationContext context)
  public interface IConsole : System.CommandLine.IO.IStandardError, System.CommandLine.IO.IStandardIn, System.CommandLine.IO.IStandardOut
  public abstract class IdentifierSymbol : Symbol
    public System.Collections.Generic.IReadOnlyCollection<System.String> Aliases { get; }
    public System.Void AddAlias(System.String alias)
    public System.Boolean HasAlias(System.String alias)
  public class LocalizationResources
    public static LocalizationResources Instance { get; }
    public System.String ArgumentConversionCannotParse(System.String value, System.Type expectedType)
    public System.String ArgumentConversionCannotParseForCommand(System.String value, System.String commandAlias, System.Type expectedType)
    public System.String ArgumentConversionCannotParseForOption(System.String value, System.String optionAlias, System.Type expectedType)
    public System.String DirectoryDoesNotExist(System.String path)
    public System.String ErrorReadingResponseFile(System.String filePath, System.IO.IOException e)
    public System.String ExceptionHandlerHeader()
    public System.String ExpectsFewerArguments(System.CommandLine.Parsing.Token token, System.Int32 providedNumberOfValues, System.Int32 maximumNumberOfValues)
    public System.String ExpectsOneArgument(System.CommandLine.Parsing.SymbolResult symbolResult)
    public System.String FileDoesNotExist(System.String filePath)
    public System.String FileOrDirectoryDoesNotExist(System.String path)
    protected System.String GetResourceString(System.String resourceString, System.Object[] formatArguments)
    public System.String HelpAdditionalArgumentsDescription()
    public System.String HelpAdditionalArgumentsTitle()
    public System.String HelpArgumentDefaultValueLabel()
    public System.String HelpArgumentsTitle()
    public System.String HelpCommandsTitle()
    public System.String HelpDescriptionTitle()
    public System.String HelpOptionDescription()
    public System.String HelpOptionsRequiredLabel()
    public System.String HelpOptionsTitle()
    public System.String HelpUsageAdditionalArguments()
    public System.String HelpUsageCommand()
    public System.String HelpUsageOptions()
    public System.String HelpUsageTitle()
    public System.String InvalidCharactersInFileName(System.Char invalidChar)
    public System.String InvalidCharactersInPath(System.Char invalidChar)
    public System.String NoArgumentProvided(System.CommandLine.Parsing.SymbolResult symbolResult)
    public System.String RequiredArgumentMissing(System.CommandLine.Parsing.SymbolResult symbolResult)
    public System.String RequiredCommandWasNotProvided()
    public System.String RequiredOptionWasNotProvided(Option option)
    public System.String ResponseFileNotFound(System.String filePath)
    public System.String SuggestionsTokenNotMatched(System.String token)
    public System.String UnrecognizedArgument(System.String unrecognizedArg, System.Collections.Generic.IReadOnlyCollection<System.String> allowedValues)
    public System.String UnrecognizedCommandOrArgument(System.String arg)
    public System.String VersionOptionCannotBeCombinedWithOtherArguments(System.String optionAlias)
    public System.String VersionOptionDescription()
  public abstract class Option : IdentifierSymbol, System.CommandLine.Binding.IValueDescriptor
    public System.Boolean AllowMultipleArgumentsPerToken { get; set; }
    public System.String ArgumentHelpName { get; set; }
    public ArgumentArity Arity { get; set; }
    public System.Collections.Generic.List<System.Func<System.CommandLine.Completions.CompletionContext,System.Collections.Generic.IEnumerable<System.CommandLine.Completions.CompletionItem>>> CompletionSources { get; }
    public System.Boolean IsRequired { get; set; }
    public System.Collections.Generic.List<System.Action<System.CommandLine.Parsing.OptionResult>> Validators { get; }
    public System.Type ValueType { get; }
    public System.Collections.Generic.IEnumerable<System.CommandLine.Completions.CompletionItem> GetCompletions(System.CommandLine.Completions.CompletionContext context)
    public ParseResult Parse(System.String commandLine)
    public ParseResult Parse(System.String[] args)
  public class Option<T> : Option, IValueDescriptor<T>, System.CommandLine.Binding.IValueDescriptor
    .ctor(System.String name, System.String description = null)
    .ctor(System.String[] aliases, System.String description = null)
    .ctor(System.String name, Func<System.CommandLine.Parsing.ArgumentResult,T> parseArgument, System.Boolean isDefault = False, System.String description = null)
    .ctor(System.String[] aliases, Func<System.CommandLine.Parsing.ArgumentResult,T> parseArgument, System.Boolean isDefault = False, System.String description = null)
    .ctor(System.String name, Func<T> defaultValueFactory, System.String description = null)
    .ctor(System.String[] aliases, Func<T> defaultValueFactory, System.String description = null)
    public Option<T> AcceptLegalFileNamesOnly()
    public Option<T> AcceptLegalFilePathsOnly()
    public Option<T> AcceptOnlyFromAmong(System.String[] values)
    public System.Void SetDefaultValue(T value)
    public System.Void SetDefaultValueFactory(Func<T> defaultValueFactory)
  public static class OptionValidation
    public static Option<System.IO.FileInfo> AcceptExistingOnly(this Option<System.IO.FileInfo> option)
    public static Option<System.IO.DirectoryInfo> AcceptExistingOnly(this Option<System.IO.DirectoryInfo> option)
    public static Option<System.IO.FileSystemInfo> AcceptExistingOnly(this Option<System.IO.FileSystemInfo> option)
    public static Option<T> AcceptExistingOnly<T>(this Option<T> option)
  public class ParseResult
    public System.CommandLine.Parsing.CommandResult CommandResult { get; }
    public System.Collections.Generic.IReadOnlyDictionary<System.String,System.Collections.Generic.IReadOnlyList<System.String>> Directives { get; }
    public System.Collections.Generic.IReadOnlyList<System.CommandLine.Parsing.ParseError> Errors { get; }
    public System.CommandLine.Parsing.Parser Parser { get; }
    public System.CommandLine.Parsing.CommandResult RootCommandResult { get; }
    public System.Collections.Generic.IReadOnlyList<System.CommandLine.Parsing.Token> Tokens { get; }
    public System.Collections.Generic.IReadOnlyList<System.String> UnmatchedTokens { get; }
    public System.CommandLine.Parsing.ArgumentResult FindResultFor(Argument argument)
    public System.CommandLine.Parsing.CommandResult FindResultFor(Command command)
    public System.CommandLine.Parsing.OptionResult FindResultFor(Option option)
    public System.CommandLine.Parsing.SymbolResult FindResultFor(Symbol symbol)
    public System.CommandLine.Completions.CompletionContext GetCompletionContext()
    public System.Collections.Generic.IEnumerable<System.CommandLine.Completions.CompletionItem> GetCompletions(System.Nullable<System.Int32> position = null)
    public System.Object GetValue(Option option)
    public System.Object GetValue(Argument argument)
    public T GetValue<T>(Argument<T> argument)
    public T GetValue<T>(Option<T> option)
    public System.String ToString()
  public class RootCommand : Command, System.Collections.Generic.IEnumerable<Symbol>, System.Collections.IEnumerable
    public static System.String ExecutableName { get; }
    public static System.String ExecutablePath { get; }
    .ctor(System.String description = )
  public abstract class Symbol
    public System.String Description { get; set; }
    public System.Boolean IsHidden { get; set; }
    public System.String Name { get; set; }
    public System.Collections.Generic.IEnumerable<Symbol> Parents { get; }
    public System.Collections.Generic.IEnumerable<System.CommandLine.Completions.CompletionItem> GetCompletions(System.CommandLine.Completions.CompletionContext context)
    public System.String ToString()
System.CommandLine.Binding
  public abstract class BinderBase<T>, IValueDescriptor<T>, IValueDescriptor, IValueSource
    protected T GetBoundValue(BindingContext bindingContext)
  public class BindingContext, System.IServiceProvider
    public System.CommandLine.IConsole Console { get; }
    public System.CommandLine.ParseResult ParseResult { get; }
    public System.Void AddService(System.Type serviceType, System.Func<System.IServiceProvider,System.Object> factory)
    public System.Void AddService<T>(Func<System.IServiceProvider,T> factory)
    public System.Object GetService(System.Type serviceType)
  public struct BoundValue : System.ValueType
    public System.Object Value { get; }
    public IValueDescriptor ValueDescriptor { get; }
    public IValueSource ValueSource { get; }
    public System.String ToString()
  public interface IValueDescriptor
    public System.Boolean HasDefaultValue { get; }
    public System.String ValueName { get; }
    public System.Type ValueType { get; }
    public System.Object GetDefaultValue()
  public interface IValueDescriptor<out T> : IValueDescriptor
  public interface IValueSource
    public System.Boolean TryGetValue(IValueDescriptor valueDescriptor, BindingContext bindingContext, ref System.Object& boundValue)
System.CommandLine.Completions
  public abstract class CompletionContext
    public static CompletionContext Empty { get; }
    public System.CommandLine.ParseResult ParseResult { get; }
    public System.String WordToComplete { get; }
  public class CompletionItem, System.IEquatable<CompletionItem>
    .ctor(System.String label, System.String kind = Value, System.String sortText = null, System.String insertText = null, System.String documentation = null, System.String detail = null)
    public System.String Detail { get; }
    public System.String Documentation { get; set; }
    public System.String InsertText { get; }
    public System.String Kind { get; }
    public System.String Label { get; }
    public System.String SortText { get; }
    public System.Boolean Equals(CompletionItem other)
    public System.Boolean Equals(System.Object obj)
    public System.Int32 GetHashCode()
    public System.String ToString()
  public class TextCompletionContext : CompletionContext
    public System.String CommandLineText { get; }
    public System.Int32 CursorPosition { get; }
    public TextCompletionContext AtCursorPosition(System.Int32 position)
  public class TokenCompletionContext : CompletionContext
System.CommandLine.Help
  public class HelpBuilder
    .ctor(System.CommandLine.LocalizationResources localizationResources, System.Int32 maxWidth = 2147483647)
    public System.CommandLine.LocalizationResources LocalizationResources { get; }
    public System.Int32 MaxWidth { get; }
    public System.Void CustomizeLayout(System.Func<HelpContext,System.Collections.Generic.IEnumerable<System.Action<HelpContext>>> getLayout)
    public System.Void CustomizeSymbol(System.CommandLine.Symbol symbol, System.Func<HelpContext,System.String> firstColumnText = null, System.Func<HelpContext,System.String> secondColumnText = null, System.Func<HelpContext,System.String> defaultValue = null)
    public TwoColumnHelpRow GetTwoColumnRow(System.CommandLine.Symbol symbol, HelpContext context)
    public System.Void Write(HelpContext context)
    public System.Void WriteColumns(System.Collections.Generic.IReadOnlyList<TwoColumnHelpRow> items, HelpContext context)
   static class Default
    public static System.Action<HelpContext> AdditionalArgumentsSection()
    public static System.Action<HelpContext> CommandArgumentsSection()
    public static System.Action<HelpContext> CommandUsageSection()
    public static System.String GetArgumentDefaultValue(System.CommandLine.Argument argument)
    public static System.String GetArgumentDescription(System.CommandLine.Argument argument)
    public static System.String GetArgumentUsageLabel(System.CommandLine.Argument argument)
    public static System.String GetIdentifierSymbolDescription(System.CommandLine.IdentifierSymbol symbol)
    public static System.String GetIdentifierSymbolUsageLabel(System.CommandLine.IdentifierSymbol symbol, HelpContext context)
    public static System.Collections.Generic.IEnumerable<System.Action<HelpContext>> GetLayout()
    public static System.Action<HelpContext> OptionsSection()
    public static System.Action<HelpContext> SubcommandsSection()
    public static System.Action<HelpContext> SynopsisSection()
  public static class HelpBuilderExtensions
    public static System.Void CustomizeSymbol(this HelpBuilder builder, System.CommandLine.Symbol symbol, System.String firstColumnText = null, System.String secondColumnText = null, System.String defaultValue = null)
    public static System.Void Write(this HelpBuilder helpBuilder, System.CommandLine.Command command, System.IO.TextWriter writer)
  public class HelpContext
    .ctor(HelpBuilder helpBuilder, System.CommandLine.Command command, System.IO.TextWriter output, System.CommandLine.ParseResult parseResult = null)
    public System.CommandLine.Command Command { get; }
    public HelpBuilder HelpBuilder { get; }
    public System.IO.TextWriter Output { get; }
    public System.CommandLine.ParseResult ParseResult { get; }
  public class TwoColumnHelpRow, System.IEquatable<TwoColumnHelpRow>
    .ctor(System.String firstColumnText, System.String secondColumnText)
    public System.String FirstColumnText { get; }
    public System.String SecondColumnText { get; }
    public System.Boolean Equals(System.Object obj)
    public System.Boolean Equals(TwoColumnHelpRow other)
    public System.Int32 GetHashCode()
System.CommandLine.Invocation
  public class InvocationContext, System.IDisposable
    .ctor(System.CommandLine.ParseResult parseResult, System.CommandLine.IConsole console = null, System.Threading.CancellationToken cancellationToken = null)
    public System.CommandLine.Binding.BindingContext BindingContext { get; }
    public System.CommandLine.IConsole Console { get; set; }
    public System.Int32 ExitCode { get; set; }
    public System.CommandLine.Help.HelpBuilder HelpBuilder { get; }
    public System.Action<InvocationContext> InvocationResult { get; set; }
    public System.CommandLine.LocalizationResources LocalizationResources { get; }
    public System.CommandLine.Parsing.Parser Parser { get; }
    public System.CommandLine.ParseResult ParseResult { get; set; }
    public System.Threading.CancellationToken GetCancellationToken()
    public System.Object GetValue(System.CommandLine.Option option)
    public T GetValue<T>(Option<T> option)
    public System.Object GetValue(System.CommandLine.Argument argument)
    public T GetValue<T>(Argument<T> argument)
    public System.Void LinkToken(System.Threading.CancellationToken token)
  public delegate InvocationMiddleware : System.MulticastDelegate, System.ICloneable, System.Runtime.Serialization.ISerializable
    .ctor(System.Object object, System.IntPtr method)
    public System.IAsyncResult BeginInvoke(InvocationContext context, System.Func<InvocationContext,System.Threading.Tasks.Task> next, System.AsyncCallback callback, System.Object object)
    public System.Threading.Tasks.Task EndInvoke(System.IAsyncResult result)
    public System.Threading.Tasks.Task Invoke(InvocationContext context, System.Func<InvocationContext,System.Threading.Tasks.Task> next)
  public enum MiddlewareOrder : System.Enum, System.IComparable, System.IConvertible, System.IFormattable
    Default=0
    ErrorReporting=1000
    ExceptionHandler=-2000
    Configuration=-1000
System.CommandLine.IO
  public interface IStandardError
    public IStandardStreamWriter Error { get; }
    public System.Boolean IsErrorRedirected { get; }
  public interface IStandardIn
    public System.Boolean IsInputRedirected { get; }
  public interface IStandardOut
    public System.Boolean IsOutputRedirected { get; }
    public IStandardStreamWriter Out { get; }
  public interface IStandardStreamWriter
    public System.Void Write(System.String value)
  public static class StandardStreamWriter
    public static IStandardStreamWriter Create(System.IO.TextWriter writer)
    public static System.IO.TextWriter CreateTextWriter(this IStandardStreamWriter writer)
    public static System.Void WriteLine(this IStandardStreamWriter writer)
    public static System.Void WriteLine(this IStandardStreamWriter writer, System.String value)
  public class SystemConsole, System.CommandLine.IConsole, IStandardError, IStandardIn, IStandardOut
    .ctor()
    public IStandardStreamWriter Error { get; }
    public System.Boolean IsErrorRedirected { get; }
    public System.Boolean IsInputRedirected { get; }
    public System.Boolean IsOutputRedirected { get; }
    public IStandardStreamWriter Out { get; }
  public class TestConsole, System.CommandLine.IConsole, IStandardError, IStandardIn, IStandardOut
    .ctor()
    public IStandardStreamWriter Error { get; }
    public System.Boolean IsErrorRedirected { get; }
    public System.Boolean IsInputRedirected { get; }
    public System.Boolean IsOutputRedirected { get; }
    public IStandardStreamWriter Out { get; }
    protected System.Void set_Error(IStandardStreamWriter value)
    protected System.Void set_IsErrorRedirected(System.Boolean value)
    protected System.Void set_IsInputRedirected(System.Boolean value)
    protected System.Void set_IsOutputRedirected(System.Boolean value)
    protected System.Void set_Out(IStandardStreamWriter value)
System.CommandLine.Parsing
  public class ArgumentResult : SymbolResult
    public System.CommandLine.Argument Argument { get; }
    public System.Object GetValueOrDefault()
    public T GetValueOrDefault<T>()
    public System.Void OnlyTake(System.Int32 numberOfTokens)
    public System.String ToString()
  public class CommandLineStringSplitter
    public System.Collections.Generic.IEnumerable<System.String> Split(System.String commandLine)
  public class CommandResult : SymbolResult
    public System.CommandLine.Command Command { get; }
    public Token Token { get; }
  public class OptionResult : SymbolResult
    public System.Boolean IsImplicit { get; }
    public System.CommandLine.Option Option { get; }
    public Token Token { get; }
    public System.Object GetValueOrDefault()
    public T GetValueOrDefault<T>()
  public class ParseError
    public System.String Message { get; }
    public SymbolResult SymbolResult { get; }
    public System.String ToString()
  public class Parser
    .ctor(System.CommandLine.CommandLineConfiguration configuration)
    .ctor(System.CommandLine.Command command)
    .ctor()
    public System.CommandLine.CommandLineConfiguration Configuration { get; }
    public System.CommandLine.ParseResult Parse(System.Collections.Generic.IReadOnlyList<System.String> arguments, System.String rawInput = null)
  public static class ParseResultExtensions
    public static System.String Diagram(this System.CommandLine.ParseResult parseResult)
    public static System.Boolean HasOption(this System.CommandLine.ParseResult parseResult, System.CommandLine.Option option)
    public static System.Int32 Invoke(this System.CommandLine.ParseResult parseResult, System.CommandLine.IConsole console = null)
    public static System.Threading.Tasks.Task<System.Int32> InvokeAsync(this System.CommandLine.ParseResult parseResult, System.CommandLine.IConsole console = null, System.Threading.CancellationToken cancellationToken = null)
  public static class ParserExtensions
    public static System.Int32 Invoke(this Parser parser, System.String commandLine, System.CommandLine.IConsole console = null)
    public static System.Int32 Invoke(this Parser parser, System.String[] args, System.CommandLine.IConsole console = null)
    public static System.Threading.Tasks.Task<System.Int32> InvokeAsync(this Parser parser, System.String commandLine, System.CommandLine.IConsole console = null, System.Threading.CancellationToken cancellationToken = null)
    public static System.Threading.Tasks.Task<System.Int32> InvokeAsync(this Parser parser, System.String[] args, System.CommandLine.IConsole console = null, System.Threading.CancellationToken cancellationToken = null)
    public static System.CommandLine.ParseResult Parse(this Parser parser, System.String commandLine)
  public abstract class SymbolResult
    public System.Collections.Generic.IReadOnlyList<SymbolResult> Children { get; }
    public System.String ErrorMessage { get; set; }
    public System.CommandLine.LocalizationResources LocalizationResources { get; set; }
    public SymbolResult Parent { get; }
    public System.CommandLine.Symbol Symbol { get; }
    public System.Collections.Generic.IReadOnlyList<Token> Tokens { get; }
    public ArgumentResult FindResultFor(System.CommandLine.Argument argument)
    public CommandResult FindResultFor(System.CommandLine.Command command)
    public OptionResult FindResultFor(System.CommandLine.Option option)
    public T GetValue<T>(Argument<T> argument)
    public System.Object GetValue(System.CommandLine.Argument argument)
    public T GetValue<T>(Option<T> option)
    public System.Object GetValue(System.CommandLine.Option option)
    public System.String ToString()
  public class Token, System.IEquatable<Token>
    public static System.Boolean op_Equality(Token left, Token right)
    public static System.Boolean op_Inequality(Token left, Token right)
    .ctor(System.String value, TokenType type, System.CommandLine.Symbol symbol)
    public TokenType Type { get; }
    public System.String Value { get; }
    public System.Boolean Equals(System.Object obj)
    public System.Boolean Equals(Token other)
    public System.Int32 GetHashCode()
    public System.String ToString()
  public enum TokenType : System.Enum, System.IComparable, System.IConvertible, System.IFormattable
    Argument=0
    Command=1
    Option=2
    DoubleDash=3
    Directive=4
  public delegate TryReplaceToken : System.MulticastDelegate, System.ICloneable, System.Runtime.Serialization.ISerializable
    .ctor(System.Object object, System.IntPtr method)
    public System.IAsyncResult BeginInvoke(System.String tokenToReplace, ref System.Collections.Generic.IReadOnlyList<System.String> replacementTokens, ref System.String& errorMessage, System.AsyncCallback callback, System.Object object)
    public System.Boolean EndInvoke(ref System.Collections.Generic.IReadOnlyList<System.String> replacementTokens, ref System.String& errorMessage, System.IAsyncResult result)
    public System.Boolean Invoke(System.String tokenToReplace, ref System.Collections.Generic.IReadOnlyList<System.String> replacementTokens, ref System.String& errorMessage)<|MERGE_RESOLUTION|>--- conflicted
+++ resolved
@@ -52,20 +52,9 @@
     public System.Collections.Generic.IList<Option> Options { get; }
     public System.Collections.Generic.IList<Command> Subcommands { get; }
     public System.Boolean TreatUnmatchedTokensAsErrors { get; set; }
-<<<<<<< HEAD
+    public System.Collections.Generic.List<System.Action<System.CommandLine.Parsing.CommandResult>> Validators { get; }
     public System.Void Add(Symbol symbol)
     public System.Void AddGlobalOption(Option option)
-    public System.Void AddValidator(System.Action<System.CommandLine.Parsing.CommandResult> validate)
-=======
-    public System.Collections.Generic.List<System.Action<System.CommandLine.Parsing.CommandResult>> Validators { get; }
-    public System.Void Add(Option option)
-    public System.Void Add(Argument argument)
-    public System.Void Add(Command command)
-    public System.Void AddArgument(Argument argument)
-    public System.Void AddCommand(Command command)
-    public System.Void AddGlobalOption(Option option)
-    public System.Void AddOption(Option option)
->>>>>>> d5f3c3bf
     public System.Collections.Generic.IEnumerable<System.CommandLine.Completions.CompletionItem> GetCompletions(System.CommandLine.Completions.CompletionContext context)
     public System.Collections.Generic.IEnumerator<Symbol> GetEnumerator()
   public static class CommandExtensions
