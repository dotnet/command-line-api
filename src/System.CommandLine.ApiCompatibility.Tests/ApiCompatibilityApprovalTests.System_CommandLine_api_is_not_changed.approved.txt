--- conflicted
+++ resolved
@@ -55,47 +55,17 @@
     public ParseResult Parse(System.String commandLine, CommandLineConfiguration configuration = null)
     public System.Void SetAction(System.Action<System.CommandLine.Invocation.InvocationContext> action)
     public System.Void SetAction(System.Func<System.CommandLine.Invocation.InvocationContext,System.Threading.CancellationToken,System.Threading.Tasks.Task> action)
-<<<<<<< HEAD
   public class CommandLineConfiguration
-=======
-  public class CommandLineBuilder
->>>>>>> b90bff74
     .ctor(Command rootCommand)
     public System.Collections.Generic.List<Directive> Directives { get; }
-<<<<<<< HEAD
     public System.Boolean EnableDefaultExceptionHandler { get; set; }
     public System.Boolean EnableParseErrorReporting { get; set; }
     public System.Boolean EnablePosixBundling { get; set; }
     public System.Boolean EnableTypoCorrections { get; set; }
     public System.IO.TextWriter Error { get; set; }
-    public System.IO.TextWriter Out { get; set; }
+    public System.IO.TextWriter Output { get; set; }
     public System.Nullable<System.TimeSpan> ProcessTerminationTimeout { get; set; }
     public System.CommandLine.Parsing.TryReplaceToken ResponseFileTokenReplacer { get; set; }
-=======
-    public CommandLineConfiguration Build()
-    public CommandLineBuilder CancelOnProcessTermination(System.Nullable<System.TimeSpan> timeout = null)
-    public CommandLineBuilder EnablePosixBundling(System.Boolean value = True)
-    public CommandLineBuilder UseDefaults()
-    public CommandLineBuilder UseEnvironmentVariableDirective()
-    public CommandLineBuilder UseExceptionHandler(System.Func<System.Exception,System.CommandLine.Invocation.InvocationContext,System.Int32> onException = null, System.Int32 errorExitCode = 1)
-    public CommandLineBuilder UseHelp(System.Nullable<System.Int32> maxWidth = null)
-    public CommandLineBuilder UseHelp(System.String name, System.String[] helpAliases)
-    public CommandLineBuilder UseParseDirective(System.Int32 errorExitCode = 1)
-    public CommandLineBuilder UseParseErrorReporting(System.Int32 errorExitCode = 1)
-    public CommandLineBuilder UseSuggestDirective()
-    public CommandLineBuilder UseTokenReplacer(System.CommandLine.Parsing.TryReplaceToken replaceToken)
-    public CommandLineBuilder UseTypoCorrections(System.Int32 maxLevenshteinDistance = 3)
-    public CommandLineBuilder UseVersionOption()
-    public CommandLineBuilder UseVersionOption(System.String name, System.String[] aliases)
-  public class CommandLineConfiguration
-    public static CommandLineBuilder CreateBuilder(Command rootCommand)
-    .ctor(Command command, System.Boolean enablePosixBundling = True, System.Boolean enableTokenReplacement = True, System.CommandLine.Parsing.TryReplaceToken tokenReplacer = null)
-    public System.Collections.Generic.IReadOnlyList<Directive> Directives { get; }
-    public System.Boolean EnablePosixBundling { get; }
-    public System.Boolean EnableTokenReplacement { get; }
-    public System.IO.TextWriter Error { get; set; }
-    public System.IO.TextWriter Output { get; set; }
->>>>>>> b90bff74
     public Command RootCommand { get; }
     public System.Int32 Invoke(System.String commandLine)
     public System.Int32 Invoke(System.String[] args)
@@ -115,10 +85,7 @@
     public System.Collections.Generic.IEnumerable<System.CommandLine.Completions.CompletionItem> GetCompletions(System.CommandLine.Completions.CompletionContext context)
   public class EnvironmentVariablesDirective : Directive
     .ctor()
-<<<<<<< HEAD
-=======
-    public CliAction Action { get; set; }
->>>>>>> b90bff74
+    public CliAction Action { get; set; }
   public abstract class Option : Symbol, System.CommandLine.Binding.IValueDescriptor
     public CliAction Action { get; set; }
     public System.Collections.Generic.ICollection<System.String> Aliases { get; }
@@ -184,6 +151,7 @@
   public class VersionOption : Option<System.Boolean>, System.CommandLine.Binding.IValueDescriptor
     .ctor()
     .ctor(System.String name, System.String[] aliases)
+    public CliAction Action { get; set; }
     public System.Boolean Equals(System.Object obj)
     public System.Int32 GetHashCode()
 System.CommandLine.Binding
@@ -251,14 +219,9 @@
     public System.IO.TextWriter Output { get; }
     public System.CommandLine.ParseResult ParseResult { get; }
   public class HelpOption : System.CommandLine.Option<System.Boolean>, System.CommandLine.Binding.IValueDescriptor
-<<<<<<< HEAD
     .ctor()
     .ctor(System.String name, System.String[] aliases)
-=======
-    .ctor(System.String name, System.String[] aliases)
-    .ctor()
     public System.CommandLine.CliAction Action { get; set; }
->>>>>>> b90bff74
     public System.Boolean Equals(System.Object obj)
     public System.Int32 GetHashCode()
   public class TwoColumnHelpRow, System.IEquatable<TwoColumnHelpRow>
