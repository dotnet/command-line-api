--- conflicted
+++ resolved
@@ -64,7 +64,6 @@
   public class CommandLineBuilder
     .ctor(Command rootCommand)
     public Command Command { get; }
-<<<<<<< HEAD
     public CommandLineBuilder AddMiddleware(System.CommandLine.Invocation.InvocationMiddleware middleware, System.CommandLine.Invocation.MiddlewareOrder order = Default)
     public CommandLineBuilder AddMiddleware(System.Action<System.CommandLine.Invocation.InvocationContext> onInvoke, System.CommandLine.Invocation.MiddlewareOrder order = Default)
     public CommandLineConfiguration Build()
@@ -79,7 +78,6 @@
     public CommandLineBuilder UseHelp(System.String[] helpAliases)
     public CommandLineBuilder UseHelp(System.Action<System.CommandLine.Help.HelpContext> customize, System.Nullable<System.Int32> maxWidth = null)
     public CommandLineBuilder UseHelpBuilder(System.Func<System.CommandLine.Binding.BindingContext,System.CommandLine.Help.HelpBuilder> getHelpBuilder)
-    public CommandLineBuilder UseLocalizationResources(LocalizationResources validationMessages)
     public CommandLineBuilder UseParseDirective(System.Int32 errorExitCode = 1)
     public CommandLineBuilder UseParseErrorReporting(System.Int32 errorExitCode = 1)
     public CommandLineBuilder UseSuggestDirective()
@@ -89,33 +87,7 @@
     public CommandLineBuilder UseVersionOption(System.String[] aliases)
   public class CommandLineConfiguration
     public static CommandLineBuilder CreateBuilder(Command rootCommand)
-    .ctor(Command command, System.Boolean enablePosixBundling = True, System.Boolean enableDirectives = True, System.Boolean enableTokenReplacement = True, LocalizationResources resources = null, System.Collections.Generic.IReadOnlyList<System.CommandLine.Invocation.InvocationMiddleware> middlewarePipeline = null, System.Func<System.CommandLine.Binding.BindingContext,System.CommandLine.Help.HelpBuilder> helpBuilderFactory = null, System.CommandLine.Parsing.TryReplaceToken tokenReplacer = null)
-=======
-    public System.CommandLine.Parsing.Parser Build()
-  public static class CommandLineBuilderExtensions
-    public static CommandLineBuilder AddMiddleware(this CommandLineBuilder builder, System.CommandLine.Invocation.InvocationMiddleware middleware, System.CommandLine.Invocation.MiddlewareOrder order = Default)
-    public static CommandLineBuilder AddMiddleware(this CommandLineBuilder builder, System.Action<System.CommandLine.Invocation.InvocationContext> onInvoke, System.CommandLine.Invocation.MiddlewareOrder order = Default)
-    public static CommandLineBuilder CancelOnProcessTermination(this CommandLineBuilder builder, System.Nullable<System.TimeSpan> timeout = null)
-    public static CommandLineBuilder EnableDirectives(this CommandLineBuilder builder, System.Boolean value = True)
-    public static CommandLineBuilder EnablePosixBundling(this CommandLineBuilder builder, System.Boolean value = True)
-    public static CommandLineBuilder RegisterWithDotnetSuggest(this CommandLineBuilder builder)
-    public static CommandLineBuilder UseDefaults(this CommandLineBuilder builder)
-    public static CommandLineBuilder UseEnvironmentVariableDirective(this CommandLineBuilder builder)
-    public static CommandLineBuilder UseExceptionHandler(this CommandLineBuilder builder, System.Action<System.Exception,System.CommandLine.Invocation.InvocationContext> onException = null, System.Nullable<System.Int32> errorExitCode = null)
-    public static CommandLineBuilder UseHelp(this CommandLineBuilder builder, System.Nullable<System.Int32> maxWidth = null)
-    public static CommandLineBuilder UseHelp(this CommandLineBuilder builder, System.String[] helpAliases)
-    public static CommandLineBuilder UseHelp(this CommandLineBuilder builder, System.Action<System.CommandLine.Help.HelpContext> customize, System.Nullable<System.Int32> maxWidth = null)
-    public static TBuilder UseHelpBuilder<TBuilder>(this TBuilder builder, System.Func<System.CommandLine.Binding.BindingContext,System.CommandLine.Help.HelpBuilder> getHelpBuilder)
-    public static CommandLineBuilder UseParseDirective(this CommandLineBuilder builder, System.Int32 errorExitCode = 1)
-    public static CommandLineBuilder UseParseErrorReporting(this CommandLineBuilder builder, System.Int32 errorExitCode = 1)
-    public static CommandLineBuilder UseSuggestDirective(this CommandLineBuilder builder)
-    public static CommandLineBuilder UseTokenReplacer(this CommandLineBuilder builder, System.CommandLine.Parsing.TryReplaceToken replaceToken)
-    public static CommandLineBuilder UseTypoCorrections(this CommandLineBuilder builder, System.Int32 maxLevenshteinDistance = 3)
-    public static CommandLineBuilder UseVersionOption(this CommandLineBuilder builder)
-    public static CommandLineBuilder UseVersionOption(this CommandLineBuilder builder, System.String[] aliases)
-  public class CommandLineConfiguration
     .ctor(Command command, System.Boolean enablePosixBundling = True, System.Boolean enableDirectives = True, System.Boolean enableTokenReplacement = True, System.Collections.Generic.IReadOnlyList<System.CommandLine.Invocation.InvocationMiddleware> middlewarePipeline = null, System.Func<System.CommandLine.Binding.BindingContext,System.CommandLine.Help.HelpBuilder> helpBuilderFactory = null, System.CommandLine.Parsing.TryReplaceToken tokenReplacer = null)
->>>>>>> 2f15c7e2
     public System.Boolean EnableDirectives { get; }
     public System.Boolean EnablePosixBundling { get; }
     public System.Boolean EnableTokenReplacement { get; }
@@ -316,11 +288,6 @@
     public System.Int32 ExitCode { get; set; }
     public System.CommandLine.Help.HelpBuilder HelpBuilder { get; }
     public System.Action<InvocationContext> InvocationResult { get; set; }
-<<<<<<< HEAD
-    public System.CommandLine.LocalizationResources LocalizationResources { get; }
-=======
-    public System.CommandLine.Parsing.Parser Parser { get; }
->>>>>>> 2f15c7e2
     public System.CommandLine.ParseResult ParseResult { get; set; }
     public T GetValue<T>(Option<T> option)
     public T GetValue<T>(Argument<T> argument)
