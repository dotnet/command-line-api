--- conflicted
+++ resolved
@@ -1,16 +1,9 @@
 ﻿System.CommandLine
-<<<<<<< HEAD
-  public class Argument : Symbol, System.CommandLine.Binding.IValueDescriptor, IArgument, IMatchable, ISymbol, System.CommandLine.Suggestions.ISuggestionSource
+  public class Argument : Symbol, System.CommandLine.Binding.IValueDescriptor, System.CommandLine.Completions.ICompletionSource, IArgument, IMatchable, ISymbol
     .ctor()
     .ctor(System.String name)
     public ArgumentArity Arity { get; set; }
-=======
-  public class Argument : Symbol, System.CommandLine.Binding.IValueDescriptor, System.CommandLine.Completions.ICompletionSource, IArgument, ISymbol
-    .ctor()
-    .ctor(System.String name)
-    public IArgumentArity Arity { get; set; }
     public CompletionSourceList Completions { get; }
->>>>>>> 4a36e876
     public System.Boolean HasDefaultValue { get; }
     public System.Type ValueType { get; set; }
     public System.Void AddValidator(System.CommandLine.Parsing.ValidateSymbolResult<System.CommandLine.Parsing.ArgumentResult> validate)
@@ -21,11 +14,7 @@
     public System.Void SetDefaultValueFactory(System.Func<System.Object> getDefaultValue)
     public System.Void SetDefaultValueFactory(System.Func<System.CommandLine.Parsing.ArgumentResult,System.Object> getDefaultValue)
     public System.String ToString()
-<<<<<<< HEAD
-  public class Argument<T> : Argument, IValueDescriptor<T>, System.CommandLine.Binding.IValueDescriptor, IArgument, IMatchable, ISymbol, System.CommandLine.Suggestions.ISuggestionSource
-=======
-  public class Argument<T> : Argument, IValueDescriptor<T>, System.CommandLine.Binding.IValueDescriptor, System.CommandLine.Completions.ICompletionSource, IArgument, ISymbol
->>>>>>> 4a36e876
+  public class Argument<T> : Argument, IValueDescriptor<T>, System.CommandLine.Binding.IValueDescriptor, System.CommandLine.Completions.ICompletionSource, IArgument, IMatchable, ISymbol
     .ctor()
     .ctor(System.String name, System.String description = null)
     .ctor(System.String name, Func<T> getDefaultValue, System.String description = null)
@@ -58,11 +47,7 @@
     public static TArgument LegalFilePathsOnly<TArgument>()
     public static System.CommandLine.Parsing.ParseResult Parse(System.String commandLine)
     public static System.CommandLine.Parsing.ParseResult Parse(System.String[] args)
-<<<<<<< HEAD
-  public class Command : IdentifierSymbol, System.Collections.Generic.IEnumerable<Symbol>, System.Collections.IEnumerable, ICommand, IIdentifierSymbol, IMatchable, ISymbol, System.CommandLine.Suggestions.ISuggestionSource
-=======
-  public class Command : IdentifierSymbol, System.Collections.Generic.IEnumerable<Symbol>, System.Collections.IEnumerable, System.CommandLine.Completions.ICompletionSource, ICommand, IIdentifierSymbol, ISymbol
->>>>>>> 4a36e876
+  public class Command : IdentifierSymbol, System.Collections.Generic.IEnumerable<Symbol>, System.Collections.IEnumerable, System.CommandLine.Completions.ICompletionSource, ICommand, IIdentifierSymbol, IMatchable, ISymbol
     .ctor(System.String name, System.String description = null)
     public System.Collections.Generic.IReadOnlyList<Argument> Arguments { get; }
     public System.Collections.Generic.IReadOnlyList<Option> GlobalOptions { get; }
@@ -110,27 +95,14 @@
   public static class ConsoleExtensions
     public static System.Void Write(System.String value)
     public static System.Void WriteLine(System.String value)
-<<<<<<< HEAD
-  public abstract class IArgument, System.CommandLine.Binding.IValueDescriptor, IMatchable, ISymbol, System.CommandLine.Suggestions.ISuggestionSource
+  public abstract class IArgument, System.CommandLine.Binding.IValueDescriptor, System.CommandLine.Completions.ICompletionSource, IMatchable, ISymbol
     public ArgumentArity Arity { get; }
-  public abstract class ICommand, IIdentifierSymbol, IMatchable, ISymbol, System.CommandLine.Suggestions.ISuggestionSource
-=======
-  public abstract class IArgument, System.CommandLine.Binding.IValueDescriptor, System.CommandLine.Completions.ICompletionSource, ISymbol
-    public IArgumentArity Arity { get; }
-  public abstract class IArgumentArity
-    public System.Int32 MaximumNumberOfValues { get; }
-    public System.Int32 MinimumNumberOfValues { get; }
-  public abstract class ICommand, System.CommandLine.Completions.ICompletionSource, IIdentifierSymbol, ISymbol
->>>>>>> 4a36e876
+  public abstract class ICommand, System.CommandLine.Completions.ICompletionSource, IIdentifierSymbol, IMatchable, ISymbol
     public System.Collections.Generic.IReadOnlyList<IArgument> Arguments { get; }
     public System.Collections.Generic.IReadOnlyList<IOption> Options { get; }
     public System.Boolean TreatUnmatchedTokensAsErrors { get; }
   public abstract class IConsole, System.CommandLine.IO.IStandardError, System.CommandLine.IO.IStandardIn, System.CommandLine.IO.IStandardOut
-<<<<<<< HEAD
-  public abstract class IdentifierSymbol : Symbol, IIdentifierSymbol, IMatchable, ISymbol, System.CommandLine.Suggestions.ISuggestionSource
-=======
-  public abstract class IdentifierSymbol : Symbol, System.CommandLine.Completions.ICompletionSource, IIdentifierSymbol, ISymbol
->>>>>>> 4a36e876
+  public abstract class IdentifierSymbol : Symbol, System.CommandLine.Completions.ICompletionSource, IIdentifierSymbol, IMatchable, ISymbol
     public System.Collections.Generic.IReadOnlyCollection<System.String> Aliases { get; }
     public System.String Name { get; set; }
      System.Void AddAliasInner(System.String alias)
@@ -140,27 +112,16 @@
   public abstract class IDirectiveCollection, System.Collections.Generic.IEnumerable<System.Collections.Generic.KeyValuePair<System.String,System.Collections.Generic.IEnumerable<System.String>>>, System.Collections.IEnumerable
     public System.Boolean Contains(System.String name)
     public System.Boolean TryGetValues(System.String name, ref System.Collections.Generic.IReadOnlyList<System.String> values)
-<<<<<<< HEAD
-  public abstract class IIdentifierSymbol, IMatchable, ISymbol, System.CommandLine.Suggestions.ISuggestionSource
+  public abstract class IIdentifierSymbol, System.CommandLine.Completions.ICompletionSource, IMatchable, ISymbol
     public System.Collections.Generic.IReadOnlyCollection<System.String> Aliases { get; }
     public System.Boolean HasAlias(System.String alias)
   public abstract class IMatchable
     public System.Boolean Matches(System.String name)
-  public abstract class IOption, System.CommandLine.Binding.IValueDescriptor, IIdentifierSymbol, IMatchable, ISymbol, System.CommandLine.Suggestions.ISuggestionSource
+  public abstract class IOption, System.CommandLine.Binding.IValueDescriptor, System.CommandLine.Completions.ICompletionSource, IIdentifierSymbol, IMatchable, ISymbol
     public System.Boolean AllowMultipleArgumentsPerToken { get; }
     public IArgument Argument { get; }
     public System.Boolean IsRequired { get; }
-  public abstract class ISymbol, IMatchable, System.CommandLine.Suggestions.ISuggestionSource
-=======
-  public abstract class IIdentifierSymbol, System.CommandLine.Completions.ICompletionSource, ISymbol
-    public System.Collections.Generic.IReadOnlyCollection<System.String> Aliases { get; }
-    public System.Boolean HasAlias(System.String alias)
-  public abstract class IOption, System.CommandLine.Binding.IValueDescriptor, System.CommandLine.Completions.ICompletionSource, IIdentifierSymbol, ISymbol
-    public System.Boolean AllowMultipleArgumentsPerToken { get; }
-    public IArgument Argument { get; }
-    public System.Boolean IsRequired { get; }
-  public abstract class ISymbol, System.CommandLine.Completions.ICompletionSource
->>>>>>> 4a36e876
+  public abstract class ISymbol, System.CommandLine.Completions.ICompletionSource, IMatchable
     public System.CommandLine.Collections.ISymbolSet Children { get; }
     public System.String Description { get; }
     public System.Boolean IsHidden { get; }
@@ -206,15 +167,9 @@
     public System.String UnrecognizedCommandOrArgument(System.String arg)
     public System.String VersionOptionCannotBeCombinedWithOtherArguments(System.String optionAlias)
     public System.String VersionOptionDescription()
-<<<<<<< HEAD
-  public class Option : IdentifierSymbol, System.CommandLine.Binding.IValueDescriptor, IIdentifierSymbol, IMatchable, IOption, ISymbol, System.CommandLine.Suggestions.ISuggestionSource
+  public class Option : IdentifierSymbol, System.CommandLine.Binding.IValueDescriptor, System.CommandLine.Completions.ICompletionSource, IIdentifierSymbol, IMatchable, IOption, ISymbol
     .ctor(System.String name, System.String description = null, System.Type argumentType = null, System.Func<System.Object> getDefaultValue = null, ArgumentArity arity = null)
     .ctor(System.String[] aliases, System.String description = null, System.Type argumentType = null, System.Func<System.Object> getDefaultValue = null, ArgumentArity arity = null)
-=======
-  public class Option : IdentifierSymbol, System.CommandLine.Binding.IValueDescriptor, System.CommandLine.Completions.ICompletionSource, IIdentifierSymbol, IOption, ISymbol
-    .ctor(System.String name, System.String description = null, System.Type argumentType = null, System.Func<System.Object> getDefaultValue = null, IArgumentArity arity = null)
-    .ctor(System.String[] aliases, System.String description = null, System.Type argumentType = null, System.Func<System.Object> getDefaultValue = null, IArgumentArity arity = null)
->>>>>>> 4a36e876
     public System.Boolean AllowMultipleArgumentsPerToken { get; set; }
     public System.String ArgumentHelpName { get; set; }
     public ArgumentArity Arity { get; set; }
@@ -228,11 +183,7 @@
      System.Void RemoveAlias(System.String alias)
     public System.Void SetDefaultValue(System.Object value)
     public System.Void SetDefaultValueFactory(System.Func<System.Object> getDefaultValue)
-<<<<<<< HEAD
-  public class Option<T> : Option, IValueDescriptor<T>, System.CommandLine.Binding.IValueDescriptor, IIdentifierSymbol, IMatchable, IOption, ISymbol, System.CommandLine.Suggestions.ISuggestionSource
-=======
-  public class Option<T> : Option, IValueDescriptor<T>, System.CommandLine.Binding.IValueDescriptor, System.CommandLine.Completions.ICompletionSource, IIdentifierSymbol, IOption, ISymbol
->>>>>>> 4a36e876
+  public class Option<T> : Option, IValueDescriptor<T>, System.CommandLine.Binding.IValueDescriptor, System.CommandLine.Completions.ICompletionSource, IIdentifierSymbol, IMatchable, IOption, ISymbol
     .ctor(System.String name, System.String description = null)
     .ctor(System.String[] aliases, System.String description = null)
     .ctor(System.String name, ParseArgument<T> parseArgument, System.Boolean isDefault = False, System.String description = null)
@@ -253,30 +204,12 @@
     public static TOption LegalFilePathsOnly<TOption>()
     public static System.CommandLine.Parsing.ParseResult Parse(System.String commandLine)
     public static System.CommandLine.Parsing.ParseResult Parse(System.String[] args)
-<<<<<<< HEAD
-  public class RootCommand : Command, System.Collections.Generic.IEnumerable<Symbol>, System.Collections.IEnumerable, ICommand, IIdentifierSymbol, IMatchable, ISymbol, System.CommandLine.Suggestions.ISuggestionSource
-=======
-  public class RootCommand : Command, System.Collections.Generic.IEnumerable<Symbol>, System.Collections.IEnumerable, System.CommandLine.Completions.ICompletionSource, ICommand, IIdentifierSymbol, ISymbol
->>>>>>> 4a36e876
+  public class RootCommand : Command, System.Collections.Generic.IEnumerable<Symbol>, System.Collections.IEnumerable, System.CommandLine.Completions.ICompletionSource, ICommand, IIdentifierSymbol, IMatchable, ISymbol
     public static System.String ExecutableName { get; }
     public static System.String ExecutablePath { get; }
     .ctor(System.String description = )
      System.Void RemoveAlias(System.String alias)
-<<<<<<< HEAD
-  public static class SuggestionSourceExtensions
-    public static System.Void Add(System.CommandLine.Suggestions.SuggestDelegate suggest)
-    public static System.Void Add(System.String[] suggestions)
-  public class SuggestionSourceList, System.Collections.Generic.IEnumerable<System.CommandLine.Suggestions.ISuggestionSource>, System.Collections.Generic.IReadOnlyCollection<System.CommandLine.Suggestions.ISuggestionSource>, System.Collections.Generic.IReadOnlyList<System.CommandLine.Suggestions.ISuggestionSource>, System.Collections.IEnumerable
-    .ctor()
-    public System.Int32 Count { get; }
-    public System.CommandLine.Suggestions.ISuggestionSource Item { get; }
-    public System.Void Add(System.CommandLine.Suggestions.ISuggestionSource source)
-    public System.Void Clear()
-    public System.Collections.Generic.IEnumerator<System.CommandLine.Suggestions.ISuggestionSource> GetEnumerator()
-  public abstract class Symbol, IMatchable, ISymbol, System.CommandLine.Suggestions.ISuggestionSource
-=======
-  public abstract class Symbol, System.CommandLine.Completions.ICompletionSource, ISymbol
->>>>>>> 4a36e876
+  public abstract class Symbol, System.CommandLine.Completions.ICompletionSource, IMatchable, ISymbol
     public System.CommandLine.Collections.SymbolSet Children { get; }
     public System.String Description { get; set; }
     public System.Boolean IsHidden { get; set; }
@@ -285,13 +218,9 @@
      System.Void AddArgumentInner(Argument argument)
      System.Void AddSymbol(Symbol symbol)
      System.String get_DefaultName()
-<<<<<<< HEAD
-    public System.Collections.Generic.IEnumerable<System.String> GetSuggestions(System.CommandLine.Parsing.ParseResult parseResult = null, System.String textToMatch = null)
-    public System.Boolean Matches(System.String name)
-=======
     public System.Collections.Generic.IEnumerable<System.CommandLine.Completions.CompletionItem> GetCompletions()
     public System.Collections.Generic.IEnumerable<System.CommandLine.Completions.CompletionItem> GetCompletions(System.CommandLine.Completions.CompletionContext context)
->>>>>>> 4a36e876
+    public System.Boolean Matches(System.String name)
      System.Void ThrowIfAliasIsInvalid(System.String alias)
     public System.String ToString()
 System.CommandLine.Binding
