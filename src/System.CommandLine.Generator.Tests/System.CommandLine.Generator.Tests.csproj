--- conflicted
+++ resolved
@@ -1,9 +1,5 @@
-<<<<<<< HEAD
 <Project Sdk="Microsoft.NET.Sdk">
-=======
-﻿<Project Sdk="Microsoft.NET.Sdk">
 
->>>>>>> 9b78df17
   <PropertyGroup>
     <TargetFrameworks>$(TargetFrameworkForNETSDK);net462</TargetFrameworks>
     <EmitCompilerGeneratedFiles>true</EmitCompilerGeneratedFiles>
@@ -18,22 +14,8 @@
   </ItemGroup>
   
   <ItemGroup>
-<<<<<<< HEAD
     <PackageReference Include="FluentAssertions" />
     <PackageReference Include="Microsoft.DotNet.PlatformAbstractions" />
   </ItemGroup>
-  
-  <ItemGroup Condition="'$(DisableArcade)' == '1'">
-    <PackageReference Include="xunit" />
-    <PackageReference Include="xunit.runner.visualstudio">
-      <PrivateAssets>all</PrivateAssets>
-      <IncludeAssets>runtime; build; native; contentfiles; analyzers</IncludeAssets>
-    </PackageReference>
-  </ItemGroup>
-=======
-    <PackageReference Include="FluentAssertions" Version="5.10.3" />
-    <PackageReference Include="Microsoft.DotNet.PlatformAbstractions" Version="3.1.6" />
-  </ItemGroup>
 
->>>>>>> 9b78df17
 </Project>