﻿using System.CommandLine.Binding;
using System.CommandLine.Builder;
using System.CommandLine.Invocation;
using System.Linq;

using Microsoft.Extensions.DependencyInjection;
using Microsoft.Extensions.DependencyInjection.Extensions;
using Microsoft.Extensions.Hosting;
using Microsoft.Extensions.Options;

namespace System.CommandLine.Hosting
{
    public static class HostingExtensions
    {
        private const string ConfigurationDirectiveName = "config";

        public static CommandLineBuilder UseHost(this CommandLineBuilder builder,
            Func<string[], IHostBuilder> hostBuilderFactory,
            Action<IHostBuilder> configureHost = null) =>
            builder.UseMiddleware(async (invocation, next) =>
            {
                var argsRemaining = invocation.ParseResult.UnparsedTokens.ToArray();
                var hostBuilder = hostBuilderFactory?.Invoke(argsRemaining)
                    ?? new HostBuilder();
                hostBuilder.Properties[typeof(InvocationContext)] = invocation;

                hostBuilder.ConfigureHostConfiguration(config =>
                {
                    config.AddCommandLineDirectives(invocation.ParseResult, ConfigurationDirectiveName);
                });
                hostBuilder.ConfigureServices(services =>
                {
                    services.AddSingleton(invocation);
                    services.AddSingleton(invocation.BindingContext);
                    services.AddSingleton(invocation.Console);
                    services.AddTransient(_ => invocation.InvocationResult);
                    services.AddTransient(_ => invocation.ParseResult);
                });
                hostBuilder.UseInvocationLifetime(invocation);
                configureHost?.Invoke(hostBuilder);

                using var host = hostBuilder.Build();

                invocation.BindingContext.AddService(typeof(IHost), _ => host);

                await host.StartAsync();

                await next(invocation);

                await host.StopAsync();
            });

        public static CommandLineBuilder UseHost(this CommandLineBuilder builder,
            Action<IHostBuilder> configureHost = null
            ) => UseHost(builder, null, configureHost);

        public static IHostBuilder UseInvocationLifetime(this IHostBuilder host,
            InvocationContext invocation, Action<InvocationLifetimeOptions> configureOptions = null)
        {
            return host.ConfigureServices(services =>
            {
                services.TryAddSingleton(invocation);
                services.AddSingleton<IHostLifetime, InvocationLifetime>();
                if (configureOptions is Action<InvocationLifetimeOptions>)
                    services.Configure(configureOptions);
            });
        }

        public static OptionsBuilder<TOptions> BindCommandLine<TOptions>(
            this OptionsBuilder<TOptions> optionsBuilder)
            where TOptions : class
        {
            if (optionsBuilder is null)
                throw new ArgumentNullException(nameof(optionsBuilder));
            return optionsBuilder.Configure<IServiceProvider>((opts, serviceProvider) =>
            {
                var modelBinder = serviceProvider
                    .GetService<ModelBinder<TOptions>>()
                    ?? new ModelBinder<TOptions>();
                var bindingContext = serviceProvider.GetRequiredService<BindingContext>();
                modelBinder.UpdateInstance(opts, bindingContext);
            });
        }

        public static IHostBuilder UseCommandHandler<TCommand, THandler>(this IHostBuilder builder)
            where TCommand : Command
            where THandler : ICommandHandler
        {
            return builder.UseCommandHandler(typeof(TCommand), typeof(THandler));
        }

        public static IHostBuilder UseCommandHandler(this IHostBuilder builder, Type commandType, Type handlerType)
        {
            if (!typeof(Command).IsAssignableFrom(commandType))
            {
                throw new ArgumentException($"{nameof(commandType)} must be a type of {nameof(Command)}", nameof(handlerType));
            }

            if (!typeof(ICommandHandler).IsAssignableFrom(handlerType))
            {
                throw new ArgumentException($"{nameof(handlerType)} must implement {nameof(ICommandHandler)}", nameof(handlerType));
            }

            if (builder.Properties[typeof(InvocationContext)] is InvocationContext invocation 
                && invocation.ParseResult.CommandResult.Command is Command command
                && command.GetType() == commandType)
            {
                invocation.BindingContext.AddService(handlerType, c => c.GetService<IHost>().Services.GetService(handlerType));
                builder.ConfigureServices(services =>
                {
                    services.AddTransient(handlerType);
                });

                command.Handler = CommandHandler.Create(handlerType.GetMethod(nameof(ICommandHandler.InvokeAsync)));
            }

            return builder;
        }

<<<<<<< HEAD
        public static IHost GetHost(this InvocationContext invocationContext)
        {
            _ = invocationContext ?? throw new ArgumentNullException(paramName: nameof(invocationContext));
            var hostModelBinder = new ModelBinder<IHost>();
            return (IHost)hostModelBinder.CreateInstance(invocationContext.BindingContext);
=======
        public static InvocationContext GetInvocationContext(this IHostBuilder hostBuilder)
        {
            _ = hostBuilder ?? throw new ArgumentNullException(nameof(hostBuilder));

            if (hostBuilder.Properties.TryGetValue(typeof(InvocationContext), out var ctxObj) &&
                ctxObj is InvocationContext invocationContext)
                return invocationContext;

            throw new InvalidOperationException("Host builder has no Invocation Context registered to it.");
        }

        public static InvocationContext GetInvocationContext(this HostBuilderContext context)
        {
            _ = context ?? throw new ArgumentNullException(nameof(context));

            if (context.Properties.TryGetValue(typeof(InvocationContext), out var ctxObj) &&
                ctxObj is InvocationContext invocationContext)
                return invocationContext;

            throw new InvalidOperationException("Host builder has no Invocation Context registered to it.");
>>>>>>> 1f9483c4
        }
    }
}<|MERGE_RESOLUTION|>--- conflicted
+++ resolved
@@ -117,13 +117,6 @@
             return builder;
         }
 
-<<<<<<< HEAD
-        public static IHost GetHost(this InvocationContext invocationContext)
-        {
-            _ = invocationContext ?? throw new ArgumentNullException(paramName: nameof(invocationContext));
-            var hostModelBinder = new ModelBinder<IHost>();
-            return (IHost)hostModelBinder.CreateInstance(invocationContext.BindingContext);
-=======
         public static InvocationContext GetInvocationContext(this IHostBuilder hostBuilder)
         {
             _ = hostBuilder ?? throw new ArgumentNullException(nameof(hostBuilder));
@@ -144,7 +137,13 @@
                 return invocationContext;
 
             throw new InvalidOperationException("Host builder has no Invocation Context registered to it.");
->>>>>>> 1f9483c4
+        }
+
+        public static IHost GetHost(this InvocationContext invocationContext)
+        {
+            _ = invocationContext ?? throw new ArgumentNullException(paramName: nameof(invocationContext));
+            var hostModelBinder = new ModelBinder<IHost>();
+            return (IHost)hostModelBinder.CreateInstance(invocationContext.BindingContext);
         }
     }
 }