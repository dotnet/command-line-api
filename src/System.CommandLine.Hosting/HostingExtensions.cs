--- conflicted
+++ resolved
@@ -3,10 +3,8 @@
 using CommandHandler = System.CommandLine.NamingConventionBinder.CommandHandler;
 
 using Microsoft.Extensions.DependencyInjection;
-using Microsoft.Extensions.DependencyInjection.Extensions;
 using Microsoft.Extensions.Hosting;
 using Microsoft.Extensions.Options;
-using System.CommandLine.Help;
 
 namespace System.CommandLine.Hosting
 {
@@ -18,12 +16,6 @@
         {
             builder.Directives.Add(new Directive("config"));
 
-<<<<<<< HEAD
-            AddIfNotPresent(builder.RootCommand, new HelpOption());
-            AddIfNotPresent(builder.RootCommand, new VersionOption());
-
-=======
->>>>>>> 649ddfc0
             HostingAction.SetHandlers(builder.RootCommand, hostBuilderFactory, configureHost);
 
             return builder;
@@ -95,18 +87,5 @@
             var hostModelBinder = new ModelBinder<IHost>();
             return (IHost)hostModelBinder.CreateInstance(parseResult.GetBindingContext());
         }
-
-        private static void AddIfNotPresent<T>(Command command, T option) where T : Option
-        {
-            for (int i = 0; i < command.Options.Count; i++)
-            {
-                if (command.Options[i] is T)
-                {
-                    return;
-                }
-            }
-
-            command.Options.Add(option);
-        }
     }
 }