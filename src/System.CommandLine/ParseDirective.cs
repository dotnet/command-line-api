--- conflicted
+++ resolved
@@ -1,9 +1,4 @@
-<<<<<<< HEAD
 ﻿using System.CommandLine.Parsing;
-=======
-﻿using System.CommandLine.Invocation;
-using System.CommandLine.Parsing;
->>>>>>> 649ddfc0
 using System.Threading;
 using System.Threading.Tasks;
 
@@ -41,12 +36,7 @@
 
             public override int Invoke(ParseResult parseResult)
             {
-<<<<<<< HEAD
                 parseResult.Configuration.Output.WriteLine(parseResult.Diagram());
-=======
-                var parseResult = context.ParseResult;
-                context.ParseResult.Configuration.Output.WriteLine(parseResult.Diagram());
->>>>>>> 649ddfc0
                 return parseResult.Errors.Count == 0 ? 0 : _errorExitCode;
             }
 
