--- conflicted
+++ resolved
@@ -12,15 +12,11 @@
     /// </summary>
     public class RootCommand : Command
     {
-<<<<<<< HEAD
         /// <summary>
         /// Create a new instance of RootCommand
         /// </summary>
         /// <param name="description">The description of the command shown in help.</param>
-        public RootCommand(string description = "") : base(ExeName, description)
-=======
-        public RootCommand(string description = "") : base(ExecutableName, description)
->>>>>>> d50118a0
+        public RootCommand(string description = "") : base(ExecutableName, description
         {
         }
 
@@ -56,20 +52,14 @@
             Assembly.GetEntryAssembly() ??
             Assembly.GetExecutingAssembly();
 
-<<<<<<< HEAD
         /// <summary>
-        /// The name of the executable currently running, or if missing the first string argument.
+        /// The name of the currently running executable.
         /// </summary>
-        public static string ExeName => executableName.Value;
+        public static string ExecutableName => _executableName.Value;
 
         /// <summary>
         /// The path to the currently running executable.
         /// </summary>
-        public static string ExePath => executablePath.Value;
-=======
-        public static string ExecutableName => _executableName.Value;
-
         public static string ExecutablePath => _executablePath.Value;
->>>>>>> d50118a0
     }
 }