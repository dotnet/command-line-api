﻿<Project Sdk="Microsoft.NET.Sdk">

  <PropertyGroup>
    <IsPackable>true</IsPackable>
    <PackageId>System.CommandLine.Experimental</PackageId>
    <TargetFramework>netstandard2.0</TargetFramework>
<<<<<<< HEAD
=======
  </PropertyGroup>
  <PropertyGroup Condition=" '$(Configuration)' == 'Debug' ">
    <DebugType>portable</DebugType>
>>>>>>> 9a005aaa
  </PropertyGroup>

  <ItemGroup>
    <PackageReference Include="Microsoft.CSharp" Version="4.4.1" />
  </ItemGroup>

</Project><|MERGE_RESOLUTION|>--- conflicted
+++ resolved
@@ -4,12 +4,8 @@
     <IsPackable>true</IsPackable>
     <PackageId>System.CommandLine.Experimental</PackageId>
     <TargetFramework>netstandard2.0</TargetFramework>
-<<<<<<< HEAD
-=======
-  </PropertyGroup>
-  <PropertyGroup Condition=" '$(Configuration)' == 'Debug' ">
+    <PropertyGroup Condition=" '$(Configuration)' == 'Debug' ">
     <DebugType>portable</DebugType>
->>>>>>> 9a005aaa
   </PropertyGroup>
 
   <ItemGroup>
