--- conflicted
+++ resolved
@@ -9,11 +9,7 @@
     /// <summary>
     /// Defines a named symbol that resides in a hierarchy with parent and child symbols.
     /// </summary>
-<<<<<<< HEAD
-    public interface ISymbol : ISuggestionSource, IMatchable
-=======
-    public interface ISymbol : ICompletionSource
->>>>>>> 4a36e876
+    public interface ISymbol : ICompletionSource, IMatchable
     {
         /// <summary>
         /// Gets the symbol name.
