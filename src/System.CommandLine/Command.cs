--- conflicted
+++ resolved
@@ -166,16 +166,7 @@
 
         internal Parser? ImplicitParser { get; set; }
 
-<<<<<<< HEAD
-=======
-        private protected void AddSymbol(Symbol symbol)
-        {
-            Children.AddWithoutAliasCollisionCheck(symbol);
-            symbol.AddParent(this);
-        }
-
         /// <inheritdoc />
->>>>>>> 9d9132e8
         public override IEnumerable<CompletionItem> GetCompletions(CompletionContext context)
         {
             List<CompletionItem> completions = new();
