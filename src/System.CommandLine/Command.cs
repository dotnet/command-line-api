﻿// Copyright (c) .NET Foundation and contributors. All rights reserved.
// Licensed under the MIT license. See LICENSE file in the project root for full license information.

using System.Collections;
using System.Collections.Generic;
using System.CommandLine.Completions;
using System.CommandLine.Invocation;
using System.CommandLine.Parsing;
using System.ComponentModel;
using System.Linq;
using System.Threading.Tasks;
using System.Threading;

namespace System.CommandLine
{
    /// <summary>
    /// Represents a specific action that the application performs.
    /// </summary>
    /// <remarks>
    /// Use the Command object for actions that correspond to a specific string (the command name). See
    /// <see cref="RootCommand"/> for simple applications that only have one action. For example, <c>dotnet run</c>
    /// uses <c>run</c> as the command.
    /// </remarks>
    public class Command : Symbol, IEnumerable<Symbol>
    {
        internal AliasSet? _aliases;
        private ChildList<Argument>? _arguments;
        private ChildList<Option>? _options;
        private ChildList<Command>? _subcommands;
        private List<Action<CommandResult>>? _validators;

        /// <summary>
        /// Initializes a new instance of the Command class.
        /// </summary>
        /// <param name="name">The name of the command.</param>
        /// <param name="description">The description of the command, shown in help.</param>
        public Command(string name, string? description = null) : base(name)
            => Description = description;

        /// <summary>
        /// Gets the child symbols.
        /// </summary>
        public IEnumerable<Symbol> Children
        {
            get
            {
                foreach (var command in Subcommands)
                    yield return command;

                foreach (var option in Options)
                    yield return option;

                foreach (var argument in Arguments)
                    yield return argument;
            }
        }

        /// <summary>
        /// Represents all of the arguments for the command.
        /// </summary>
        public IList<Argument> Arguments => _arguments ??= new(this);

        internal bool HasArguments => _arguments is not null && _arguments.Count > 0 ;

        /// <summary>
        /// Represents all of the options for the command, including global options that have been applied to any of the command's ancestors.
        /// </summary>
        public IList<Option> Options => _options ??= new (this);

        internal bool HasOptions => _options is not null && _options.Count > 0;

        /// <summary>
        /// Represents all of the subcommands for the command.
        /// </summary>
        public IList<Command> Subcommands => _subcommands ??= new(this);

        internal bool HasSubcommands => _subcommands is not null && _subcommands.Count > 0;

        /// <summary>
        /// Validators to the command. Validators can be used
        /// to create custom validation logic.
        /// </summary>
        public List<Action<CommandResult>> Validators => _validators ??= new ();

        internal bool HasValidators => _validators is not null && _validators.Count > 0;

        /// <summary>
        /// Gets the unique set of strings that can be used on the command line to specify the command.
        /// </summary>
        /// <remarks>The collection does not contain the <see cref="Symbol.Name"/> of the Command.</remarks>
        public ICollection<string> Aliases => _aliases ??= new();

        /// <summary>
        /// Gets or sets the <see cref="CliAction"/> for the Command. The handler represents the action
        /// that will be performed when the Command is invoked.
        /// </summary>
        /// <remarks>
        /// <para>Use one of the <see cref="SetAction(Action{ParseResult})" /> overloads to construct a handler.</para>
        /// <para>If the handler is not specified, parser errors will be generated for command line input that
        /// invokes this Command.</para></remarks>
        public CliAction? Action { get; set; }

        /// <summary>
        /// Sets a synchronous action to be run when the command is invoked.
        /// </summary>
<<<<<<< HEAD
        public void SetAction(Action<ParseResult> action)
            => Action = new AnonymousCliAction(action);
=======
        public void SetAction(Action<InvocationContext> action)
        {
            if (action is null)
            {
                throw new ArgumentNullException(nameof(action));
            }

            Action = new AnonymousCliAction(context =>
            {
                action(context);
                return 0;
            });
        }

        /// <summary>
        /// Sets a synchronous action to be run when the command is invoked.
        /// </summary>
        /// <remarks>The value returned from the <paramref name="action"/> delegate can be used to set the process exit code.</remarks>
        public void SetAction(Func<InvocationContext, int> action)
        {
            if (action is null)
            {
                throw new ArgumentNullException(nameof(action));
            }

            Action = new AnonymousCliAction(action);
        }
>>>>>>> 649ddfc0

        /// <summary>
        /// Sets an asynchronous action to be run when the command is invoked.
        /// </summary>
<<<<<<< HEAD
        public void SetAction(Func<ParseResult, CancellationToken, Task> action)
            => Action = new AnonymousCliAction(action);
=======
        public void SetAction(Func<InvocationContext, CancellationToken, Task> action)
        {
            if (action is null)
            {
                throw new ArgumentNullException(nameof(action));
            }

            Action = new AnonymousCliAction(async (context, cancellationToken) =>
            {
                await action(context, cancellationToken);
                return 0;
            });
        }

        /// <summary>
        /// Sets an asynchronous action when the command is invoked.
        /// </summary>
        /// <remarks>The value returned from the <paramref name="action"/> delegate can be used to set the process exit code.</remarks>
        public void SetAction(Func<InvocationContext, CancellationToken, Task<int>> action)
        {
            if (action is null)
            {
                throw new ArgumentNullException(nameof(action));
            }

            Action = new AnonymousCliAction(action);
        }
>>>>>>> 649ddfc0

        /// <summary>
        /// Adds a <see cref="Symbol"/> to the command.
        /// </summary>
        /// <param name="symbol">The symbol to add to the command.</param>
        [EditorBrowsable(EditorBrowsableState.Never)] // hide from intellisense, it's public for C# duck typing
        public void Add(Symbol symbol)
        {
            // this method exists so users can use C# duck typing for adding symbols to the Command:
            // new Command { option };
            switch (symbol)
            {
                case Option option:
                    Options.Add(option);
                    break;
                case Argument argument:
                    Arguments.Add(argument);
                    break;
                case Command command:
                    Subcommands.Add(command);
                    break;
                default:
                    throw new NotSupportedException();
            }
        }

        /// <summary>
        /// Gets or sets a value that indicates whether unmatched tokens should be treated as errors. For example,
        /// if set to <see langword="true"/> and an extra command or argument is provided, validation will fail.
        /// </summary>
        public bool TreatUnmatchedTokensAsErrors { get; set; } = true;

        /// <summary>
        /// Represents all of the symbols for the command.
        /// </summary>
        public IEnumerator<Symbol> GetEnumerator() => Children.GetEnumerator();

        /// <inheritdoc />
        IEnumerator IEnumerable.GetEnumerator() => GetEnumerator();

        /// <summary>
        /// Parses an array strings using the command.
        /// </summary>
        /// <param name="args">The string arguments to parse.</param>
        /// <param name="configuration">The configuration on which the parser's grammar and behaviors are based.</param>
        /// <returns>A parse result describing the outcome of the parse operation.</returns>
        public ParseResult Parse(IReadOnlyList<string> args, CommandLineConfiguration? configuration = null)
            => Parser.Parse(this, args, configuration);

        /// <summary>
        /// Parses a command line string value using the command.
        /// </summary>
        /// <remarks>The command line string input will be split into tokens as if it had been passed on the command line.</remarks>
        /// <param name="commandLine">A command line string to parse, which can include spaces and quotes equivalent to what can be entered into a terminal.</param>
        /// <param name="configuration">The configuration on which the parser's grammar and behaviors are based.</param>
        /// <returns>A parse result describing the outcome of the parse operation.</returns>
        public ParseResult Parse(string commandLine, CommandLineConfiguration? configuration = null)
            => Parser.Parse(this, commandLine, configuration);

        /// <inheritdoc />
        public override IEnumerable<CompletionItem> GetCompletions(CompletionContext context)
        {
            var completions = new List<CompletionItem>();

            if (context.WordToComplete is { } textToMatch)
            {
                if (HasSubcommands)
                {
                    var commands = Subcommands;
                    for (int i = 0; i < commands.Count; i++)
                    {
                        AddCompletionsFor(commands[i], commands[i]._aliases);
                    }
                }

                if (HasOptions)
                {
                    var options = Options;
                    for (int i = 0; i < options.Count; i++)
                    {
                        AddCompletionsFor(options[i], options[i]._aliases);
                    }
                }

                if (HasArguments)
                {
                    var arguments = Arguments;
                    for (int i = 0; i < arguments.Count; i++)
                    {
                        var argument = arguments[i];
                        foreach (var completion in argument.GetCompletions(context))
                        {
                            if (completion.Label.ContainsCaseInsensitive(textToMatch))
                            {
                                completions.Add(completion);
                            }
                        }
                    }
                }

                ParentNode? parent = FirstParent;
                while (parent is not null)
                {
                    Command parentCommand = (Command)parent.Symbol;

                    if (context.IsEmpty || context.ParseResult.FindResultFor(parentCommand) is not null)
                    {
                        if (parentCommand.HasOptions)
                        {
                            for (var i = 0; i < parentCommand.Options.Count; i++)
                            {
                                var option = parentCommand.Options[i];

                                if (option.AppliesToSelfAndChildren)
                                {
                                    AddCompletionsFor(option, option._aliases);
                                }
                            }
                        }
                        parent = parent.Symbol.FirstParent;
                    }
                    else
                    {
                        parent = parent.Next;
                    }
                }
            }

            return completions
                   .OrderBy(item => item.SortText.IndexOfCaseInsensitive(context.WordToComplete))
                   .ThenBy(symbol => symbol.Label, StringComparer.OrdinalIgnoreCase);

            void AddCompletionsFor(Symbol identifier, AliasSet? aliases)
            {
                if (!identifier.IsHidden)
                {
                    if (identifier.Name.ContainsCaseInsensitive(textToMatch))
                    {
                        completions.Add(new CompletionItem(identifier.Name, CompletionItem.KindKeyword, detail: identifier.Description));
                    }

                    if (aliases is not null)
                    {
                        foreach (string alias in aliases)
                        {
                            if (alias.ContainsCaseInsensitive(textToMatch))
                            {
                                completions.Add(new CompletionItem(alias, CompletionItem.KindKeyword, detail: identifier.Description));
                            }
                        }
                    }
                }
            }
        }

        internal bool EqualsNameOrAlias(string name)
            => Name.Equals(name, StringComparison.Ordinal) || (_aliases is not null && _aliases.Contains(name));
    }
}<|MERGE_RESOLUTION|>--- conflicted
+++ resolved
@@ -103,11 +103,7 @@
         /// <summary>
         /// Sets a synchronous action to be run when the command is invoked.
         /// </summary>
-<<<<<<< HEAD
         public void SetAction(Action<ParseResult> action)
-            => Action = new AnonymousCliAction(action);
-=======
-        public void SetAction(Action<InvocationContext> action)
         {
             if (action is null)
             {
@@ -125,7 +121,7 @@
         /// Sets a synchronous action to be run when the command is invoked.
         /// </summary>
         /// <remarks>The value returned from the <paramref name="action"/> delegate can be used to set the process exit code.</remarks>
-        public void SetAction(Func<InvocationContext, int> action)
+        public void SetAction(Func<ParseResult, int> action)
         {
             if (action is null)
             {
@@ -134,16 +130,11 @@
 
             Action = new AnonymousCliAction(action);
         }
->>>>>>> 649ddfc0
 
         /// <summary>
         /// Sets an asynchronous action to be run when the command is invoked.
         /// </summary>
-<<<<<<< HEAD
         public void SetAction(Func<ParseResult, CancellationToken, Task> action)
-            => Action = new AnonymousCliAction(action);
-=======
-        public void SetAction(Func<InvocationContext, CancellationToken, Task> action)
         {
             if (action is null)
             {
@@ -161,7 +152,7 @@
         /// Sets an asynchronous action when the command is invoked.
         /// </summary>
         /// <remarks>The value returned from the <paramref name="action"/> delegate can be used to set the process exit code.</remarks>
-        public void SetAction(Func<InvocationContext, CancellationToken, Task<int>> action)
+        public void SetAction(Func<ParseResult, CancellationToken, Task<int>> action)
         {
             if (action is null)
             {
@@ -170,7 +161,6 @@
 
             Action = new AnonymousCliAction(action);
         }
->>>>>>> 649ddfc0
 
         /// <summary>
         /// Adds a <see cref="Symbol"/> to the command.
