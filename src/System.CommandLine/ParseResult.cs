﻿// Copyright (c) .NET Foundation and contributors. All rights reserved.
// Licensed under the MIT license. See LICENSE file in the project root for full license information.

using System.Collections.Generic;
using System.CommandLine.Binding;
using System.CommandLine.Completions;
using System.CommandLine.Invocation;
using System.CommandLine.Parsing;
using System.Linq;
using System.Threading.Tasks;
using System.Threading;

namespace System.CommandLine
{
    /// <summary>
    /// Describes the results of parsing a command line input based on a specific parser configuration.
    /// </summary>
    public sealed class ParseResult
    {
        private readonly IReadOnlyList<ParseError> _errors;
        private readonly CommandResult _rootCommandResult;
        private readonly IReadOnlyList<Token> _unmatchedTokens;
        private CompletionContext? _completionContext;
<<<<<<< HEAD
        private CliAction? _action;
=======
        private ICommandHandler? _handler;
        private Dictionary<string, SymbolResult?>? _namedResults;
>>>>>>> 42c58533

        internal ParseResult(
            CommandLineConfiguration configuration,
            CommandResult rootCommandResult,
            CommandResult commandResult,
            List<Token> tokens,
            IReadOnlyList<Token>? unmatchedTokens,
            List<ParseError>? errors,
            string? commandLineText = null,
            CliAction? action = null)
        {
            Configuration = configuration;
            _rootCommandResult = rootCommandResult;
            CommandResult = commandResult;
            _action = action;

            // skip the root command when populating Tokens property
            if (tokens.Count > 1)
            {
                // Since TokenizeResult.Tokens is not public and not used anywhere after the parsing,
                // we take advantage of its mutability and remove the root command token
                // instead of creating a copy of the whole list.
                tokens.RemoveAt(0);
                Tokens = tokens;
            }
            else
            {
                Tokens = Array.Empty<Token>();
            }

            CommandLineText = commandLineText;
            _unmatchedTokens = unmatchedTokens is null ? Array.Empty<Token>() : unmatchedTokens;
            _errors = errors is not null ? errors : Array.Empty<ParseError>();
        }

        internal static ParseResult Empty() => new RootCommand().Parse(Array.Empty<string>());

        /// <summary>
        /// A result indicating the command specified in the command line input.
        /// </summary>
        public CommandResult CommandResult { get; }

        /// <summary>
        /// The configuration used to produce the parse result.
        /// </summary>
        public CommandLineConfiguration Configuration { get; }

        /// <summary>
        /// Gets the root command result.
        /// </summary>
        public CommandResult RootCommandResult => _rootCommandResult;

        /// <summary>
        /// Gets the parse errors found while parsing command line input.
        /// </summary>
        public IReadOnlyList<ParseError> Errors => _errors;

        /// <summary>
        /// Gets the tokens identified while parsing command line input.
        /// </summary>
        public IReadOnlyList<Token> Tokens { get; }

        /// <summary>
        /// Holds the value of a complete command line input prior to splitting and tokenization, when provided.
        /// </summary>
        /// <remarks>This will not be set when the parser is called from <c>Program.Main</c>. It is primarily used when calculating suggestions via the <c>dotnet-suggest</c> tool.</remarks>
        internal string? CommandLineText { get; }

        /// <summary>
        /// Gets the list of tokens used on the command line that were not matched by the parser.
        /// </summary>
        public IReadOnlyList<string> UnmatchedTokens
            => _unmatchedTokens.Count == 0 ? Array.Empty<string>() : _unmatchedTokens.Select(t => t.Value).ToArray();

        /// <summary>
        /// Gets the completion context for the parse result.
        /// </summary>
        public CompletionContext GetCompletionContext() =>
            _completionContext ??=
                CommandLineText is null
                    ? new TokenCompletionContext(this)
                    : new TextCompletionContext(this, CommandLineText);

        /// <summary>
        /// Gets the parsed or default value for the specified argument.
        /// </summary>
        /// <param name="argument">The argument for which to get a value.</param>
        /// <returns>The parsed value or a configured default.</returns>
        public T? GetValue<T>(Argument<T> argument)
            => RootCommandResult.GetValue(argument);

        /// <summary>
        /// Gets the parsed or default value for the specified option.
        /// </summary>
        /// <param name="option">The option for which to get a value.</param>
        /// <returns>The parsed value or a configured default.</returns>
        public T? GetValue<T>(Option<T> option)
            => RootCommandResult.GetValue(option);

        /// <summary>
        /// Gets the parsed or default value for the specified symbol name, in the context of parsed command (not entire symbol tree).
        /// </summary>
        /// <param name="name">The name of the Symbol for which to get a value.</param>
        /// <returns>The parsed value or a configured default.</returns>
        /// <exception cref="InvalidOperationException">Thrown when parsing resulted in parse error(s).</exception>
        /// <exception cref="ArgumentException">Thrown when there was no symbol defined for given name for the parsed command.</exception>
        /// <exception cref="InvalidCastException">Thrown when parsed result can not be casted to <typeparamref name="T"/>.</exception>
        public T? GetValue<T>(string name)
        {
            var command = CommandResult.Command;
            if (_namedResults is null)
            {
                // A null value means that given name exists, but was not parsed
                Dictionary<string, SymbolResult?> cache = new(StringComparer.Ordinal);

                if (command.HasArguments)
                {
                    Populate(cache, command.Arguments);
                }

                if (command.HasOptions)
                {
                    Populate(cache, command.Options);
                }

                _namedResults = cache;
            }

            if (!_namedResults.TryGetValue(name, out SymbolResult? symbolResult))
            {
                throw new ArgumentException($"No symbol result found for \"{name}\" for command \"{command.Name}\".");
            }

            return symbolResult switch
            {
                ArgumentResult argumentResult => Convert(argumentResult.GetArgumentConversionResult()),
                OptionResult optionResult => Convert(optionResult.ArgumentConversionResult),
                _ => (T?)ArgumentConverter.GetDefaultValue(typeof(T))
            };

            void Populate<TSymbol>(Dictionary<string, SymbolResult?> cache, IList<TSymbol> symbols) where TSymbol : Symbol
            {
                var symbolResultTree = CommandResult.SymbolResultTree;
                for (int i = 0; i < symbols.Count; i++)
                {
                    if (cache.ContainsKey(symbols[i].Name))
                    {
                        throw new NotSupportedException($"More than one symbol uses name \"{symbols[i].Name}\" for command \"{command.Name}\".");
                    }

                    symbolResultTree.TryGetValue(symbols[i], out SymbolResult? parsedSymbol);
                    cache.Add(symbols[i].Name, parsedSymbol);
                }
            }

            static T? Convert(ArgumentConversionResult validatedResult)
            {
                var convertedResult = validatedResult.ConvertIfNeeded(typeof(T));

                if (validatedResult.Result == ArgumentConversionResultType.Successful
                    && convertedResult.Result == ArgumentConversionResultType.NoArgument)
                {
                    // invalid cast has been detected, InvalidCastException will be thrown
                    return (T)validatedResult.Value!;
                }

                return convertedResult.GetValueOrDefault<T>();
            }
        }

        /// <inheritdoc />
        public override string ToString() => $"{nameof(ParseResult)}: {this.Diagram()}";

        /// <summary>
        /// Gets the result, if any, for the specified argument.
        /// </summary>
        /// <param name="argument">The argument for which to find a result.</param>
        /// <returns>A result for the specified argument, or <see langword="null"/> if it was not provided and no default was configured.</returns>
        public ArgumentResult? FindResultFor(Argument argument) =>
            _rootCommandResult.FindResultFor(argument);

        /// <summary>
        /// Gets the result, if any, for the specified command.
        /// </summary>
        /// <param name="command">The command for which to find a result.</param>
        /// <returns>A result for the specified command, or <see langword="null"/> if it was not provided.</returns>
        public CommandResult? FindResultFor(Command command) =>
            _rootCommandResult.FindResultFor(command);

        /// <summary>
        /// Gets the result, if any, for the specified option.
        /// </summary>
        /// <param name="option">The option for which to find a result.</param>
        /// <returns>A result for the specified option, or <see langword="null"/> if it was not provided and no default was configured.</returns>
        public OptionResult? FindResultFor(Option option) =>
            _rootCommandResult.FindResultFor(option);

        /// <summary>
        /// Gets the result, if any, for the specified directive.
        /// </summary>
        /// <param name="directive">The directive for which to find a result.</param>
        /// <returns>A result for the specified directive, or <see langword="null"/> if it was not provided.</returns>
        public DirectiveResult? FindResultFor(Directive directive) => _rootCommandResult.FindResultFor(directive);

        /// <summary>
        /// Gets the result, if any, for the specified symbol.
        /// </summary>
        /// <param name="symbol">The symbol for which to find a result.</param>
        /// <returns>A result for the specified symbol, or <see langword="null"/> if it was not provided and no default was configured.</returns>
        public SymbolResult? FindResultFor(Symbol symbol)
            => _rootCommandResult.SymbolResultTree.TryGetValue(symbol, out SymbolResult? result) ? result : null;

        /// <summary>
        /// Gets completions based on a given parse result.
        /// </summary>
        /// <param name="position">The position at which completions are requested.</param>
        /// <returns>A set of completions for completion.</returns>
        public IEnumerable<CompletionItem> GetCompletions(
            int? position = null)
        {
            SymbolResult currentSymbolResult = SymbolToComplete(position);

            Symbol currentSymbol = currentSymbolResult switch
            {
                ArgumentResult argumentResult => argumentResult.Argument,
                OptionResult optionResult => optionResult.Option,
                DirectiveResult directiveResult => directiveResult.Directive,
                _ => ((CommandResult)currentSymbolResult).Command
            };

            var context = GetCompletionContext();

            if (position is not null &&
                context is TextCompletionContext tcc)
            {
                context = tcc.AtCursorPosition(position.Value);
            }

            var completions =
                currentSymbol is not null
                    ? currentSymbol.GetCompletions(context)
                    : Array.Empty<CompletionItem>();

            string[] optionsWithArgumentLimitReached = currentSymbolResult is CommandResult commandResult
                ? OptionsWithArgumentLimitReached(commandResult)
                : Array.Empty<string>();

            completions =
                completions.Where(item => optionsWithArgumentLimitReached.All(s => s != item.Label));

            return completions;

            static string[] OptionsWithArgumentLimitReached(CommandResult commandResult) =>
                commandResult
                    .Children
                    .OfType<OptionResult>()
                    .Where(c => c.IsArgumentLimitReached)
                    .Select(o => o.Option)
                    .SelectMany(c => new[] { c.Name }.Concat(c.Aliases))
                    .ToArray();
        }

        /// <summary>
        /// Invokes the appropriate command handler for a parsed command line input.
        /// </summary>
        /// <param name="console">A console to which output can be written. By default, <see cref="System.Console"/> is used.</param>
        /// <param name="cancellationToken">A token that can be used to cancel an invocation.</param>
        /// <returns>A task whose result can be used as a process exit code.</returns>
        public Task<int> InvokeAsync(IConsole? console = null, CancellationToken cancellationToken = default)
            => InvocationPipeline.InvokeAsync(this, console, cancellationToken);

        /// <summary>
        /// Invokes the appropriate command handler for a parsed command line input.
        /// </summary>
        /// <param name="console">A console to which output can be written. By default, <see cref="System.Console"/> is used.</param>
        /// <returns>A value that can be used as a process exit code.</returns>
        public int Invoke(IConsole? console = null) => InvocationPipeline.Invoke(this, console);

        /// <summary>
        /// Gets the <see cref="CliAction"/> for parsed result. The handler represents the action
        /// that will be performed when the parse result is invoked.
        /// </summary>
        public CliAction? Action => _action ?? CommandResult.Command.Action;

        private SymbolResult SymbolToComplete(int? position = null)
        {
            var commandResult = CommandResult;

            var allSymbolResultsForCompletion = AllSymbolResultsForCompletion();

            var currentSymbol = allSymbolResultsForCompletion.Last();

            return currentSymbol;

            IEnumerable<SymbolResult> AllSymbolResultsForCompletion()
            {
                foreach (var item in commandResult.AllSymbolResults())
                {
                    if (item is CommandResult command)
                    {
                        yield return command;
                    }
                    else if (item is OptionResult option)
                    {
                        if (WillAcceptAnArgument(this, position, option))
                        {
                            yield return option;
                        }
                    }
                }
            }

            static bool WillAcceptAnArgument(
                ParseResult parseResult,
                int? position,
                OptionResult optionResult)
            {
                if (optionResult.IsImplicit)
                {
                    return false;
                }

                if (!optionResult.IsArgumentLimitReached)
                {
                    return true;
                }

                var completionContext = parseResult.GetCompletionContext();

                if (completionContext is TextCompletionContext textCompletionContext)
                {
                    if (position.HasValue)
                    {
                        textCompletionContext = textCompletionContext.AtCursorPosition(position.Value);
                    }

                    if (textCompletionContext.WordToComplete.Length > 0)
                    {
                        var tokenToComplete = parseResult.Tokens.Last(t => t.Value == textCompletionContext.WordToComplete);

                        return optionResult.Tokens.Contains(tokenToComplete);
                    }
                }

                return !optionResult.IsArgumentLimitReached;
            }
        }
    }
}<|MERGE_RESOLUTION|>--- conflicted
+++ resolved
@@ -21,12 +21,8 @@
         private readonly CommandResult _rootCommandResult;
         private readonly IReadOnlyList<Token> _unmatchedTokens;
         private CompletionContext? _completionContext;
-<<<<<<< HEAD
         private CliAction? _action;
-=======
-        private ICommandHandler? _handler;
         private Dictionary<string, SymbolResult?>? _namedResults;
->>>>>>> 42c58533
 
         internal ParseResult(
             CommandLineConfiguration configuration,
