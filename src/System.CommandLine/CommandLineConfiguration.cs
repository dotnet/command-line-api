--- conflicted
+++ resolved
@@ -88,8 +88,6 @@
         /// When enabled, any token prefixed with <code>@</code> can be replaced with zero or more other tokens. This is mostly commonly used to expand tokens from response files and interpolate them into a command line prior to parsing.
         /// </remarks>
         public TryReplaceToken? ResponseFileTokenReplacer { get; set; } = StringExtensions.TryReadResponseFile;
-<<<<<<< HEAD
-=======
 
         /// <summary>
         /// Gets the root command.
@@ -118,7 +116,6 @@
             get => _error ??= Console.Error;
             set => _error = value ?? throw new ArgumentNullException(nameof(value), "Use TextWriter.Null to disable the output");
         }
->>>>>>> 649ddfc0
 
         /// <summary>
         /// Parses an array strings using the configured <see cref="RootCommand"/>.
@@ -136,29 +133,6 @@
         /// <returns>A parse result describing the outcome of the parse operation.</returns>
         public ParseResult Parse(string commandLine)
             => Parser.Parse(RootCommand, commandLine, this);
-
-        /// <summary>
-        /// The standard output. Used by Help and other facilities that write non-error information.
-        /// By default it's set to <see cref="Console.Out"/>.
-        /// For testing purposes, it can be set to a new instance of <see cref="StringWriter"/>.
-        /// If you want to disable the output, please set it to <see cref="TextWriter.Null"/>.
-        /// </summary>
-        public TextWriter Output
-        { 
-            get => _output ??= Console.Out;
-            set => _output = value ?? throw new ArgumentNullException(nameof(value), "Use TextWriter.Null to disable the output");
-        }
-
-        /// <summary>
-        /// The standard error. Used for printing error information like parse errors.
-        /// By default it's set to <see cref="Console.Error"/>.
-        /// For testing purposes, it can be set to a new instance of <see cref="StringWriter"/>.
-        /// </summary>
-        public TextWriter Error
-        {
-            get => _error ??= Console.Error;
-            set => _error = value ?? throw new ArgumentNullException(nameof(value), "Use TextWriter.Null to disable the output");
-        }
 
         /// <summary>
         /// Parses a command line string value and invokes the handler for the indicated command.
