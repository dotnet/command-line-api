--- conflicted
+++ resolved
@@ -35,12 +35,6 @@
 
         internal readonly TimeSpan? ProcessTerminationTimeout;
 
-<<<<<<< HEAD
-        internal readonly IReadOnlyList<InvocationMiddleware> Middleware;
-
-=======
-        private Func<InvocationContext, HelpBuilder>? _helpBuilderFactory;
->>>>>>> e4141051
         private TryReplaceToken? _tokenReplacer;
 
         /// <summary>
@@ -49,21 +43,11 @@
         /// <param name="command">The root command for the parser.</param>
         /// <param name="enablePosixBundling"><see langword="true"/> to enable POSIX bundling; otherwise, <see langword="false"/>.</param>
         /// <param name="enableTokenReplacement"><see langword="true"/> to enable token replacement; otherwise, <see langword="false"/>.</param>
-<<<<<<< HEAD
-        /// <param name="middlewarePipeline">Provide a custom middleware pipeline.</param>
-=======
-        /// <param name="helpBuilderFactory">Provide a custom help builder.</param>
->>>>>>> e4141051
         /// <param name="tokenReplacer">Replaces the specified token with any number of other tokens.</param>
         public CommandLineConfiguration(
             Command command,
             bool enablePosixBundling = true,
             bool enableTokenReplacement = true,
-<<<<<<< HEAD
-            IReadOnlyList<InvocationMiddleware>? middlewarePipeline = null,
-=======
-            Func<InvocationContext, HelpBuilder>? helpBuilderFactory = null,
->>>>>>> e4141051
             TryReplaceToken? tokenReplacer = null)
             : this(
                   command,
@@ -73,11 +57,6 @@
                   parseErrorReportingExitCode: null,
                   maxLevenshteinDistance: 0,
                   processTerminationTimeout: null,
-<<<<<<< HEAD
-                  middlewarePipeline: middlewarePipeline,
-=======
-                  helpBuilderFactory: helpBuilderFactory,
->>>>>>> e4141051
                   tokenReplacer: tokenReplacer,
                   exceptionHandler: null)
         {
@@ -91,11 +70,6 @@
             int? parseErrorReportingExitCode,
             int maxLevenshteinDistance,
             TimeSpan? processTerminationTimeout,
-<<<<<<< HEAD
-            IReadOnlyList<InvocationMiddleware>? middlewarePipeline,
-=======
-            Func<InvocationContext, HelpBuilder>? helpBuilderFactory,
->>>>>>> e4141051
             TryReplaceToken? tokenReplacer,
             Func<Exception, InvocationContext, int>? exceptionHandler)
         {
