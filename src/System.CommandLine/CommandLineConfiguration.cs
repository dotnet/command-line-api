﻿// Copyright (c) .NET Foundation and contributors. All rights reserved.
// Licensed under the MIT license. See LICENSE file in the project root for full license information.

using System.Collections.Generic;
using System.CommandLine.Binding;
using System.CommandLine.Help;
using System.CommandLine.Invocation;
using System.CommandLine.IO;
using System.CommandLine.Parsing;
using System.Linq;
using System.Threading.Tasks;
using System.Threading;

namespace System.CommandLine
{
    /// <summary>
    /// Represents the configuration used by the <see cref="Parser"/>.
    /// </summary>
    public class CommandLineConfiguration
    {
        /// <summary>
        /// A delegate that will be called when an exception is thrown by a command handler.
        /// </summary>
        internal readonly Func<Exception, InvocationContext, int>? ExceptionHandler;

        /// <summary>
        /// The exit code to use when parser errors occur.
        /// </summary>
        internal readonly int? ParseErrorReportingExitCode;

        /// <summary>
        /// The maximum Levenshtein distance for suggestions based on detected typos in command line input.
        /// </summary>
        internal readonly int MaxLevenshteinDistance;

        internal readonly TimeSpan? ProcessTerminationTimeout;

<<<<<<< HEAD
        private Func<InvocationContext, HelpBuilder>? _helpBuilderFactory;
=======
        internal readonly IReadOnlyList<InvocationMiddleware> Middleware;

>>>>>>> d798e5f0
        private TryReplaceToken? _tokenReplacer;

        /// <summary>
        /// Initializes a new instance of the CommandLineConfiguration class.
        /// </summary>
        /// <param name="command">The root command for the parser.</param>
        /// <param name="enablePosixBundling"><see langword="true"/> to enable POSIX bundling; otherwise, <see langword="false"/>.</param>
        /// <param name="enableTokenReplacement"><see langword="true"/> to enable token replacement; otherwise, <see langword="false"/>.</param>
<<<<<<< HEAD
        /// <param name="helpBuilderFactory">Provide a custom help builder.</param>
=======
        /// <param name="middlewarePipeline">Provide a custom middleware pipeline.</param>
>>>>>>> d798e5f0
        /// <param name="tokenReplacer">Replaces the specified token with any number of other tokens.</param>
        public CommandLineConfiguration(
            Command command,
            bool enablePosixBundling = true,
            bool enableTokenReplacement = true,
<<<<<<< HEAD
            Func<InvocationContext, HelpBuilder>? helpBuilderFactory = null,
=======
            IReadOnlyList<InvocationMiddleware>? middlewarePipeline = null,
>>>>>>> d798e5f0
            TryReplaceToken? tokenReplacer = null)
            : this(
                  command,
                  directives: null,
                  enablePosixBundling: enablePosixBundling,
                  enableTokenReplacement: enableTokenReplacement,
                  parseErrorReportingExitCode: null,
                  maxLevenshteinDistance: 0,
                  processTerminationTimeout: null,
<<<<<<< HEAD
                  helpBuilderFactory: helpBuilderFactory,
=======
                  middlewarePipeline: middlewarePipeline,
>>>>>>> d798e5f0
                  tokenReplacer: tokenReplacer,
                  exceptionHandler: null)
        {
        }

        internal CommandLineConfiguration(
            Command command,
            List<Directive>? directives,
            bool enablePosixBundling,
            bool enableTokenReplacement,
            int? parseErrorReportingExitCode,
            int maxLevenshteinDistance,
            TimeSpan? processTerminationTimeout,
<<<<<<< HEAD
            Func<InvocationContext, HelpBuilder>? helpBuilderFactory,
=======
            IReadOnlyList<InvocationMiddleware>? middlewarePipeline,
>>>>>>> d798e5f0
            TryReplaceToken? tokenReplacer,
            Func<Exception, InvocationContext, int>? exceptionHandler)
        {
            RootCommand = command ?? throw new ArgumentNullException(nameof(command));
            Directives = directives is not null ? directives : Array.Empty<Directive>();
            EnableTokenReplacement = enableTokenReplacement;
            EnablePosixBundling = enablePosixBundling;
            ParseErrorReportingExitCode = parseErrorReportingExitCode;
            MaxLevenshteinDistance = maxLevenshteinDistance;
            ProcessTerminationTimeout = processTerminationTimeout;

            _tokenReplacer = tokenReplacer;
            ExceptionHandler = exceptionHandler;
        }

        public static CommandLineBuilder CreateBuilder(Command rootCommand) => new CommandLineBuilder(rootCommand);

        /// <summary>
        /// Gets the enabled directives.
        /// </summary>
        public IReadOnlyList<Directive> Directives { get; }

        /// <summary>
        /// Gets a value indicating whether POSIX bundling is enabled.
        /// </summary>
        /// <remarks>
        /// POSIX recommends that single-character options be allowed to be specified together after a single <c>-</c> prefix.
        /// </remarks>
        public bool EnablePosixBundling { get; }

        /// <summary>
        /// Gets a value indicating whether token replacement is enabled.
        /// </summary>
        /// <remarks>
        /// When enabled, any token prefixed with <code>@</code> can be replaced with zero or more other tokens. This is mostly commonly used to expand tokens from response files and interpolate them into a command line prior to parsing.
        /// </remarks>
        public bool EnableTokenReplacement { get; }

        internal TryReplaceToken? TokenReplacer =>
            EnableTokenReplacement
                ? _tokenReplacer ??= DefaultTokenReplacer
                : null;

        private bool DefaultTokenReplacer(
            string tokenToReplace, 
            out IReadOnlyList<string>? replacementTokens, 
            out string? errorMessage) =>
            StringExtensions.TryReadResponseFile(
                tokenToReplace,
                out replacementTokens,
                out errorMessage);

        /// <summary>
        /// Gets the root command.
        /// </summary>
        public Command RootCommand { get; }

        /// <summary>
        /// Parses a command line string value and invokes the handler for the indicated command.
        /// </summary>
        /// <returns>The exit code for the invocation.</returns>
        /// <remarks>The command line string input will be split into tokens as if it had been passed on the command line.</remarks>
        public int Invoke(string commandLine, IConsole? console = null)
            => RootCommand.Parse(commandLine, this).Invoke(console);

        /// <summary>
        /// Parses a command line string array and invokes the handler for the indicated command.
        /// </summary>
        /// <returns>The exit code for the invocation.</returns>
        public int Invoke(string[] args, IConsole? console = null)
            => RootCommand.Parse(args, this).Invoke(console);

        /// <summary>
        /// Parses a command line string value and invokes the handler for the indicated command.
        /// </summary>
        /// <returns>The exit code for the invocation.</returns>
        /// <remarks>The command line string input will be split into tokens as if it had been passed on the command line.</remarks>
        public Task<int> InvokeAsync(string commandLine, IConsole? console = null, CancellationToken cancellationToken = default)
            => RootCommand.Parse(commandLine, this).InvokeAsync(console, cancellationToken);

        /// <summary>
        /// Parses a command line string array and invokes the handler for the indicated command.
        /// </summary>
        /// <returns>The exit code for the invocation.</returns>
        public Task<int> InvokeAsync(string[] args, IConsole? console = null, CancellationToken cancellationToken = default)
            => RootCommand.Parse(args, this).InvokeAsync(console, cancellationToken);

        /// <summary>
        /// Throws an exception if the parser configuration is ambiguous or otherwise not valid.
        /// </summary>
        /// <remarks>Due to the performance cost of this method, it is recommended to be used in unit testing or in scenarios where the parser is configured dynamically at runtime.</remarks>
        /// <exception cref="CommandLineConfigurationException">Thrown if the configuration is found to be invalid.</exception>
        public void ThrowIfInvalid()
        {
            ThrowIfInvalid(RootCommand);

            static void ThrowIfInvalid(Command command)
            {
                if (command.Parents.FlattenBreadthFirst(c => c.Parents).Any(ancestor => ancestor == command))
                {
                    throw new CommandLineConfigurationException($"Cycle detected in command tree. Command '{command.Name}' is its own ancestor.");
                }

                int count = command.Subcommands.Count + command.Options.Count;
                for (var i = 0; i < count; i++)
                {
                    Symbol symbol1 = GetChild(i, command, out AliasSet? aliases1);
                    for (var j = i + 1; j < count; j++)
                    {
                        Symbol symbol2 = GetChild(j, command, out AliasSet? aliases2);

                        if (symbol1.Name.Equals(symbol2.Name, StringComparison.Ordinal)
                            || (aliases1 is not null && aliases1.Contains(symbol2.Name)))
                        {
                            throw new CommandLineConfigurationException($"Duplicate alias '{symbol2.Name}' found on command '{command.Name}'.");
                        }
                        else if (aliases2 is not null && aliases2.Contains(symbol1.Name))
                        {
                            throw new CommandLineConfigurationException($"Duplicate alias '{symbol1.Name}' found on command '{command.Name}'.");
                        }

                        if (aliases1 is not null && aliases2 is not null)
                        {
                            // take advantage of the fact that we are dealing with two hash sets
                            if (aliases1.Overlaps(aliases2))
                            {
                                foreach (string symbol2Alias in aliases2)
                                {
                                    if (aliases1.Contains(symbol2Alias))
                                    {
                                        throw new CommandLineConfigurationException($"Duplicate alias '{symbol2Alias}' found on command '{command.Name}'.");
                                    }
                                }
                            }
                        }
                    }

                    if (symbol1 is Command childCommand)
                    {
                        ThrowIfInvalid(childCommand);
                    }
                }
            }

            static Symbol GetChild(int index, Command command, out AliasSet? aliases)
            {
                if (index < command.Subcommands.Count)
                {
                    aliases = command.Subcommands[index]._aliases;
                    return command.Subcommands[index];
                }

                aliases = command.Options[index - command.Subcommands.Count]._aliases;
                return command.Options[index - command.Subcommands.Count];
            }
        }
    }
}<|MERGE_RESOLUTION|>--- conflicted
+++ resolved
@@ -35,12 +35,6 @@
 
         internal readonly TimeSpan? ProcessTerminationTimeout;
 
-<<<<<<< HEAD
-        private Func<InvocationContext, HelpBuilder>? _helpBuilderFactory;
-=======
-        internal readonly IReadOnlyList<InvocationMiddleware> Middleware;
-
->>>>>>> d798e5f0
         private TryReplaceToken? _tokenReplacer;
 
         /// <summary>
@@ -49,21 +43,11 @@
         /// <param name="command">The root command for the parser.</param>
         /// <param name="enablePosixBundling"><see langword="true"/> to enable POSIX bundling; otherwise, <see langword="false"/>.</param>
         /// <param name="enableTokenReplacement"><see langword="true"/> to enable token replacement; otherwise, <see langword="false"/>.</param>
-<<<<<<< HEAD
-        /// <param name="helpBuilderFactory">Provide a custom help builder.</param>
-=======
-        /// <param name="middlewarePipeline">Provide a custom middleware pipeline.</param>
->>>>>>> d798e5f0
         /// <param name="tokenReplacer">Replaces the specified token with any number of other tokens.</param>
         public CommandLineConfiguration(
             Command command,
             bool enablePosixBundling = true,
             bool enableTokenReplacement = true,
-<<<<<<< HEAD
-            Func<InvocationContext, HelpBuilder>? helpBuilderFactory = null,
-=======
-            IReadOnlyList<InvocationMiddleware>? middlewarePipeline = null,
->>>>>>> d798e5f0
             TryReplaceToken? tokenReplacer = null)
             : this(
                   command,
@@ -73,11 +57,6 @@
                   parseErrorReportingExitCode: null,
                   maxLevenshteinDistance: 0,
                   processTerminationTimeout: null,
-<<<<<<< HEAD
-                  helpBuilderFactory: helpBuilderFactory,
-=======
-                  middlewarePipeline: middlewarePipeline,
->>>>>>> d798e5f0
                   tokenReplacer: tokenReplacer,
                   exceptionHandler: null)
         {
@@ -91,11 +70,6 @@
             int? parseErrorReportingExitCode,
             int maxLevenshteinDistance,
             TimeSpan? processTerminationTimeout,
-<<<<<<< HEAD
-            Func<InvocationContext, HelpBuilder>? helpBuilderFactory,
-=======
-            IReadOnlyList<InvocationMiddleware>? middlewarePipeline,
->>>>>>> d798e5f0
             TryReplaceToken? tokenReplacer,
             Func<Exception, InvocationContext, int>? exceptionHandler)
         {
