--- conflicted
+++ resolved
@@ -56,7 +56,6 @@
             IReadOnlyList<InvocationMiddleware>? middlewarePipeline = null,
             Func<BindingContext, HelpBuilder>? helpBuilderFactory = null,
             TryReplaceToken? tokenReplacer = null)
-<<<<<<< HEAD
             : this(
                   command,
                   directives: null,
@@ -65,15 +64,10 @@
                   parseErrorReportingExitCode: null,
                   maxLevenshteinDistance: 0,
                   processTerminationTimeout: null,
-                  resources: resources,
                   middlewarePipeline: middlewarePipeline,
                   helpBuilderFactory: helpBuilderFactory,
                   tokenReplacer: tokenReplacer,
                   exceptionHandler: null)
-=======
-            : this(command, enablePosixBundling, enableDirectives, enableTokenReplacement, false, null, false, null, 0, null,
-                  middlewarePipeline, helpBuilderFactory, tokenReplacer, null)
->>>>>>> 1e15ab16
         {
         }
 
