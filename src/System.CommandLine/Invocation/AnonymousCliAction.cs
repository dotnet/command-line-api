--- conflicted
+++ resolved
@@ -8,75 +8,39 @@
 {
     internal sealed class AnonymousCliAction : CliAction
     {
-<<<<<<< HEAD
-        private readonly Func<ParseResult, CancellationToken, Task>? _asyncAction;
-        private readonly Action<ParseResult>? _syncAction;
+        private readonly Func<ParseResult, CancellationToken, Task<int>>? _asyncAction;
+        private readonly Func<ParseResult, int>? _syncAction;
 
-        internal AnonymousCliAction(Action<ParseResult> action)
-            => _syncAction = action ?? throw new ArgumentNullException(nameof(action));
-
-        internal AnonymousCliAction(Func<ParseResult, CancellationToken, Task> action)
-            => _asyncAction = action ?? throw new ArgumentNullException(nameof(action));
-=======
-        private readonly Func<InvocationContext, CancellationToken, Task<int>>? _asyncAction;
-        private readonly Func<InvocationContext, int>? _syncAction;
-
-        internal AnonymousCliAction(Func<InvocationContext, int> action)
+        internal AnonymousCliAction(Func<ParseResult, int> action)
             => _syncAction = action;
 
-        internal AnonymousCliAction(Func<InvocationContext, CancellationToken, Task<int>> action)
+        internal AnonymousCliAction(Func<ParseResult, CancellationToken, Task<int>> action)
             => _asyncAction = action;
->>>>>>> 649ddfc0
 
         public override int Invoke(ParseResult parseResult)
         {
             if (_syncAction is not null)
             {
-<<<<<<< HEAD
-                _syncAction(parseResult);
+                return _syncAction(parseResult);
             }
             else
             {
-                SyncUsingAsync(parseResult); // kept in a separate method to avoid JITting
+                return SyncUsingAsync(parseResult); // kept in a separate method to avoid JITting
             }
 
-            return 0;
-
-            void SyncUsingAsync(ParseResult parseResult)
+            int SyncUsingAsync(ParseResult parseResult)
                 => _asyncAction!(parseResult, CancellationToken.None).GetAwaiter().GetResult();
         }
 
-        public async override Task<int> InvokeAsync(ParseResult parseResult, CancellationToken cancellationToken)
+        public override async Task<int> InvokeAsync(ParseResult parseResult, CancellationToken cancellationToken)
         {
             if (_asyncAction is not null)
             {
-                await _asyncAction(parseResult, cancellationToken);
+                return await _asyncAction(parseResult, cancellationToken);
             }
             else
             {
-                _syncAction!(parseResult);
-=======
-                return _syncAction(context);
-            }
-            else
-            {
-                return SyncUsingAsync(context); // kept in a separate method to avoid JITting
-            }
-
-            int SyncUsingAsync(InvocationContext context)
-                => _asyncAction!(context, CancellationToken.None).GetAwaiter().GetResult();
-        }
-
-        public override async Task<int> InvokeAsync(InvocationContext context, CancellationToken cancellationToken)
-        {
-            if (_asyncAction is not null)
-            {
-                return await _asyncAction(context, cancellationToken);
-            }
-            else
-            {
-               return _syncAction!(context);
->>>>>>> 649ddfc0
+               return _syncAction!(parseResult);
             }
         }
     }
