--- conflicted
+++ resolved
@@ -70,11 +70,6 @@
 
                 if (value == null)
                 {
-<<<<<<< HEAD
-                    if( Binder.TryGetValue(context, parameterName, out object value))
-                    {
-                        arguments.Add(value);
-=======
                     var optionResult = Binder.FindMatchingOption(
                         commandResult,
                         parameterInfo.Name);
@@ -87,7 +82,6 @@
                         commandResult.Command?.Argument?.Name))
                     {
                         value = commandResult.GetValueOrDefault();
->>>>>>> d2882037
                     }
                 }
 
