--- conflicted
+++ resolved
@@ -18,11 +18,7 @@
 
         public void Apply(InvocationContext context)
         {
-<<<<<<< HEAD
-            var commandLineToSuggest = context.ParseResult.Tokens.LastOrDefault(t => t.Type != TokenType.Directive).Value ?? "";
-=======
-            var commandLineToComplete = context.ParseResult.Tokens.LastOrDefault(t => t.Type != TokenType.Directive)?.Value ?? "";
->>>>>>> 4a36e876
+            var commandLineToComplete = context.ParseResult.Tokens.LastOrDefault(t => t.Type != TokenType.Directive).Value ?? "";
 
             var completionParseResult = context.Parser.Parse(commandLineToComplete);
 
