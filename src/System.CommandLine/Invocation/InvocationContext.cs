// Copyright (c) .NET Foundation and contributors. All rights reserved.
// Licensed under the MIT license. See LICENSE file in the project root for full license information.

using System.CommandLine.Binding;
using System.CommandLine.Help;
using System.CommandLine.IO;
using System.CommandLine.Parsing;

namespace System.CommandLine.Invocation
{
    /// <summary>
    /// Supports command invocation by providing access to parse results and other services.
    /// </summary>
    public sealed class InvocationContext
    {
        private HelpBuilder? _helpBuilder;
        private BindingContext? _bindingContext;
        private IConsole? _console;

        /// <param name="parseResult">The result of the current parse operation.</param>
        /// <param name="console">The console to which output is to be written.</param>
        public InvocationContext(ParseResult parseResult, IConsole? console = null)
        {
            ParseResult = parseResult;
            _console = console;
        }

        /// <summary>
        /// The binding context for the current invocation.
        /// </summary>
        public BindingContext BindingContext => _bindingContext ??= new BindingContext(this);

        /// <summary>
        /// The console to which output should be written during the current invocation.
        /// </summary>
        public IConsole Console
        {
            get => _console ??= new SystemConsole();
            set => _console = value;
        } 

        /// <summary>
        /// Enables writing help output.
        /// </summary>
        public HelpBuilder HelpBuilder => _helpBuilder ??= Parser.Configuration.HelpBuilderFactory(BindingContext);

        /// <summary>
        /// The parser used to create the <see cref="ParseResult"/>.
        /// </summary>
        public Parser Parser => ParseResult.Parser;

        /// <summary>
        /// Provides localizable strings for help and error messages.
        /// </summary>
        public LocalizationResources LocalizationResources => Parser.Configuration.LocalizationResources;

        /// <summary>
        /// The parse result for the current invocation.
        /// </summary>
        public ParseResult ParseResult { get; set; }

        /// <summary>
        /// A value that can be used to set the exit code for the process.
        /// </summary>
        public int ExitCode { get; set; }

        /// <summary>
        /// The result of the current invocation.
        /// </summary>
        /// <remarks>As the <see cref="InvocationContext"/> is passed through the invocation pipeline to the <see cref="ICommandHandler"/> associated with the invoked command, only the last value of this property will be the one applied.</remarks>
        public Action<InvocationContext>? InvocationResult { get; set; }

<<<<<<< HEAD
        /// <summary>
        /// Gets a cancellation token that can be used to check if cancellation has been requested.
        /// </summary>
        public CancellationToken GetCancellationToken() => _token;

        internal void Cancel()
        {
            using var source = Interlocked.Exchange(ref _source, null);
            source?.Cancel();
        }

        public void LinkToken(CancellationToken token)
        {
            _registrations.AddLast(token.Register(Cancel));
        }

        /// <inheritdoc cref="ParseResult.GetValue{T}(Option{T})"/>
=======
        /// <inheritdoc cref="ParseResult.GetValue(Option)"/>
        public object? GetValue(Option option) =>
            ParseResult.GetValue(option);

        /// <inheritdoc cref="ParseResult.GetValue(Option)"/>
>>>>>>> 15aca0a3
        public T? GetValue<T>(Option<T> option)
            => ParseResult.GetValue(option);

        /// <inheritdoc cref="ParseResult.GetValue{T}(Argument{T})"/>
        public T? GetValue<T>(Argument<T> argument)
            => ParseResult.GetValue(argument);
    }
}<|MERGE_RESOLUTION|>--- conflicted
+++ resolved
@@ -70,31 +70,7 @@
         /// <remarks>As the <see cref="InvocationContext"/> is passed through the invocation pipeline to the <see cref="ICommandHandler"/> associated with the invoked command, only the last value of this property will be the one applied.</remarks>
         public Action<InvocationContext>? InvocationResult { get; set; }
 
-<<<<<<< HEAD
-        /// <summary>
-        /// Gets a cancellation token that can be used to check if cancellation has been requested.
-        /// </summary>
-        public CancellationToken GetCancellationToken() => _token;
-
-        internal void Cancel()
-        {
-            using var source = Interlocked.Exchange(ref _source, null);
-            source?.Cancel();
-        }
-
-        public void LinkToken(CancellationToken token)
-        {
-            _registrations.AddLast(token.Register(Cancel));
-        }
-
         /// <inheritdoc cref="ParseResult.GetValue{T}(Option{T})"/>
-=======
-        /// <inheritdoc cref="ParseResult.GetValue(Option)"/>
-        public object? GetValue(Option option) =>
-            ParseResult.GetValue(option);
-
-        /// <inheritdoc cref="ParseResult.GetValue(Option)"/>
->>>>>>> 15aca0a3
         public T? GetValue<T>(Option<T> option)
             => ParseResult.GetValue(option);
 
