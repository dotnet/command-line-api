﻿// Copyright (c) .NET Foundation and contributors. All rights reserved.
// Licensed under the MIT license. See LICENSE file in the project root for full license information.

using System.Collections.Generic;
using System.CommandLine.Binding;
using System.CommandLine.Help;
using System.CommandLine.Invocation;
using System.CommandLine.Parsing;

namespace System.CommandLine
{
    /// <summary>
    /// Enables composition of command line configurations.
    /// </summary>
    public partial class CommandLineBuilder 
    {
        /// <inheritdoc cref="CommandLineConfiguration.EnablePosixBundling"/>
        internal bool EnablePosixBundlingFlag = true;

        /// <inheritdoc cref="CommandLineConfiguration.EnableTokenReplacement"/>
        internal bool EnableTokenReplacement = true;

        /// <inheritdoc cref="CommandLineConfiguration.ParseErrorReportingExitCode"/>
        internal int? ParseErrorReportingExitCode;

        /// <inheritdoc cref="CommandLineConfiguration.EnableDirectives"/>
        internal bool EnableDirectivesFlag = true;

        /// <inheritdoc cref="CommandLineConfiguration.EnableEnvironmentVariableDirective"/>
        internal bool EnableEnvironmentVariableDirective;

        /// <inheritdoc cref="CommandLineConfiguration.ParseDirectiveExitCode"/>
        internal int? ParseDirectiveExitCode;

        /// <inheritdoc cref="CommandLineConfiguration.EnableSuggestDirective"/>
        internal bool EnableSuggestDirective;

        /// <inheritdoc cref="CommandLineConfiguration.MaxLevenshteinDistance"/>
        internal int MaxLevenshteinDistance;

        /// <inheritdoc cref="CommandLineConfiguration.ExceptionHandler"/>
        internal Action<Exception, InvocationContext>? ExceptionHandler;

        internal TimeSpan? ProcessTerminationTimeout;

        // for every generic type with type argument being struct JIT needs to compile a dedicated version
        // (because each struct is of a different size)
        // that is why we don't use List<ValueTuple> for middleware
        private List<Tuple<InvocationMiddleware, int>>? _middlewareList;
        private Action<HelpContext>? _customizeHelpBuilder;
        private Func<BindingContext, HelpBuilder>? _helpBuilderFactory;

        /// <param name="rootCommand">The root command of the application.</param>
        public CommandLineBuilder(Command rootCommand)
        {
            Command = rootCommand ?? throw new ArgumentNullException(nameof(rootCommand));
        }

        /// <summary>
        /// The command that the builder uses the root of the parser.
        /// </summary>
        public Command Command { get; }

        internal void CustomizeHelpLayout(Action<HelpContext> customize) => 
            _customizeHelpBuilder = customize;

        internal void UseHelpBuilderFactory(Func<BindingContext, HelpBuilder> factory) =>
            _helpBuilderFactory = factory;

        private Func<BindingContext, HelpBuilder> GetHelpBuilderFactory()
        {
            return CreateHelpBuilder;

            HelpBuilder CreateHelpBuilder(BindingContext bindingContext)
            {
                var helpBuilder = _helpBuilderFactory is { }
                                             ? _helpBuilderFactory(bindingContext)
                                             : CommandLineConfiguration.DefaultHelpBuilderFactory(bindingContext, MaxHelpWidth);

                helpBuilder.OnCustomize = _customizeHelpBuilder;

                return helpBuilder;
            }
        }

        internal HelpOption? HelpOption;

        internal VersionOption? VersionOption;

        internal int? MaxHelpWidth;

        internal TryReplaceToken? TokenReplacer;

        /// <summary>
        /// Creates a parser based on the configuration of the command line builder.
        /// </summary>
<<<<<<< HEAD
        public CommandLineConfiguration Build() =>
            new (
                Command,
                enablePosixBundling: EnablePosixBundlingFlag,
                enableDirectives: EnableDirectivesFlag,
                enableTokenReplacement: EnableTokenReplacement,
                enableEnvironmentVariableDirective: EnableEnvironmentVariableDirective,
                parseDirectiveExitCode: ParseDirectiveExitCode,
                enableSuggestDirective: EnableSuggestDirective,
                parseErrorReportingExitCode: ParseErrorReportingExitCode,
                maxLevenshteinDistance: MaxLevenshteinDistance,
                exceptionHandler: ExceptionHandler,
                processTerminationTimeout: ProcessTerminationTimeout,
                resources: LocalizationResources,
                middlewarePipeline: _middlewareList is null
                                        ? Array.Empty<InvocationMiddleware>()
                                        : GetMiddleware(),
                helpBuilderFactory: GetHelpBuilderFactory(),
                tokenReplacer: TokenReplacer);
=======
        public Parser Build() =>
            new(
                new CommandLineConfiguration(
                    Command,
                    enablePosixBundling: EnablePosixBundling,
                    enableDirectives: EnableDirectives,
                    enableTokenReplacement: EnableTokenReplacement,
                    enableEnvironmentVariableDirective: EnableEnvironmentVariableDirective,
                    parseDirectiveExitCode: ParseDirectiveExitCode,
                    enableSuggestDirective: EnableSuggestDirective,
                    parseErrorReportingExitCode: ParseErrorReportingExitCode,
                    maxLevenshteinDistance: MaxLevenshteinDistance,
                    exceptionHandler: ExceptionHandler,
                    processTerminationTimeout: ProcessTerminationTimeout,
                    middlewarePipeline: _middlewareList is null
                                            ? Array.Empty<InvocationMiddleware>()
                                            : GetMiddleware(),
                    helpBuilderFactory: GetHelpBuilderFactory(),
                    tokenReplacer: TokenReplacer));
>>>>>>> 2f15c7e2

        private IReadOnlyList<InvocationMiddleware> GetMiddleware()
        {
            _middlewareList!.Sort(static (m1, m2) => m1.Item2.CompareTo(m2.Item2));
            InvocationMiddleware[] result = new InvocationMiddleware[_middlewareList.Count];
            for (int i = 0; i < result.Length; i++)
            {
                result[i] = _middlewareList[i].Item1;
            }
            return result;
        }

        internal void AddMiddleware(InvocationMiddleware middleware, MiddlewareOrderInternal order)
            => AddMiddleware(middleware, (int)order);

        private void AddMiddleware(InvocationMiddleware middleware, int order)
            => (_middlewareList ??= new()).Add(new Tuple<InvocationMiddleware, int>(middleware, order));
    }
}<|MERGE_RESOLUTION|>--- conflicted
+++ resolved
@@ -94,7 +94,6 @@
         /// <summary>
         /// Creates a parser based on the configuration of the command line builder.
         /// </summary>
-<<<<<<< HEAD
         public CommandLineConfiguration Build() =>
             new (
                 Command,
@@ -108,33 +107,11 @@
                 maxLevenshteinDistance: MaxLevenshteinDistance,
                 exceptionHandler: ExceptionHandler,
                 processTerminationTimeout: ProcessTerminationTimeout,
-                resources: LocalizationResources,
                 middlewarePipeline: _middlewareList is null
                                         ? Array.Empty<InvocationMiddleware>()
                                         : GetMiddleware(),
                 helpBuilderFactory: GetHelpBuilderFactory(),
                 tokenReplacer: TokenReplacer);
-=======
-        public Parser Build() =>
-            new(
-                new CommandLineConfiguration(
-                    Command,
-                    enablePosixBundling: EnablePosixBundling,
-                    enableDirectives: EnableDirectives,
-                    enableTokenReplacement: EnableTokenReplacement,
-                    enableEnvironmentVariableDirective: EnableEnvironmentVariableDirective,
-                    parseDirectiveExitCode: ParseDirectiveExitCode,
-                    enableSuggestDirective: EnableSuggestDirective,
-                    parseErrorReportingExitCode: ParseErrorReportingExitCode,
-                    maxLevenshteinDistance: MaxLevenshteinDistance,
-                    exceptionHandler: ExceptionHandler,
-                    processTerminationTimeout: ProcessTerminationTimeout,
-                    middlewarePipeline: _middlewareList is null
-                                            ? Array.Empty<InvocationMiddleware>()
-                                            : GetMiddleware(),
-                    helpBuilderFactory: GetHelpBuilderFactory(),
-                    tokenReplacer: TokenReplacer));
->>>>>>> 2f15c7e2
 
         private IReadOnlyList<InvocationMiddleware> GetMiddleware()
         {
