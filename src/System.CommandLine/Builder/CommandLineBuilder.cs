﻿// Copyright (c) .NET Foundation and contributors. All rights reserved.
// Licensed under the MIT license. See LICENSE file in the project root for full license information.

using System.Collections.Generic;
using System.CommandLine.Binding;
using System.CommandLine.Help;
using System.CommandLine.Invocation;
using System.CommandLine.Parsing;

namespace System.CommandLine
{
    /// <summary>
    /// Enables composition of command line configurations.
    /// </summary>
    public partial class CommandLineBuilder 
    {
        /// <inheritdoc cref="CommandLineConfiguration.EnablePosixBundling"/>
        internal bool EnablePosixBundlingFlag = true;

        /// <inheritdoc cref="CommandLineConfiguration.EnableTokenReplacement"/>
        internal bool EnableTokenReplacement = true;

        /// <inheritdoc cref="CommandLineConfiguration.ParseErrorReportingExitCode"/>
        internal int? ParseErrorReportingExitCode;

        /// <inheritdoc cref="CommandLineConfiguration.MaxLevenshteinDistance"/>
        internal int MaxLevenshteinDistance;

        /// <inheritdoc cref="CommandLineConfiguration.ExceptionHandler"/>
        internal Func<Exception, InvocationContext, int>? ExceptionHandler;

        internal TimeSpan? ProcessTerminationTimeout;

<<<<<<< HEAD
        private Action<HelpContext>? _customizeHelpBuilder;
        private Func<InvocationContext, HelpBuilder>? _helpBuilderFactory;
=======
        // for every generic type with type argument being struct JIT needs to compile a dedicated version
        // (because each struct is of a different size)
        // that is why we don't use List<ValueTuple> for middleware
        private List<Tuple<InvocationMiddleware, int>>? _middlewareList;
>>>>>>> d798e5f0

        /// <param name="rootCommand">The root command of the application.</param>
        public CommandLineBuilder(Command rootCommand)
        {
            Command = rootCommand ?? throw new ArgumentNullException(nameof(rootCommand));
        }

        /// <summary>
        /// The command that the builder uses the root of the parser.
        /// </summary>
        public Command Command { get; }

        internal HelpOption? HelpOption;

        internal VersionOption? VersionOption;

        internal TryReplaceToken? TokenReplacer;

        public List<Directive> Directives => _directives ??= new ();

        private List<Directive>? _directives;

        /// <summary>
        /// Creates a parser based on the configuration of the command line builder.
        /// </summary>
        public CommandLineConfiguration Build() =>
            new (
                Command,
                _directives,
                enablePosixBundling: EnablePosixBundlingFlag,
                enableTokenReplacement: EnableTokenReplacement,
                parseErrorReportingExitCode: ParseErrorReportingExitCode,
                maxLevenshteinDistance: MaxLevenshteinDistance,
                exceptionHandler: ExceptionHandler,
                processTerminationTimeout: ProcessTerminationTimeout,
<<<<<<< HEAD
                helpBuilderFactory: GetHelpBuilderFactory(),
=======
                middlewarePipeline: _middlewareList is null
                                        ? Array.Empty<InvocationMiddleware>()
                                        : GetMiddleware(),
>>>>>>> d798e5f0
                tokenReplacer: TokenReplacer);
    }
}<|MERGE_RESOLUTION|>--- conflicted
+++ resolved
@@ -31,15 +31,6 @@
 
         internal TimeSpan? ProcessTerminationTimeout;
 
-<<<<<<< HEAD
-        private Action<HelpContext>? _customizeHelpBuilder;
-        private Func<InvocationContext, HelpBuilder>? _helpBuilderFactory;
-=======
-        // for every generic type with type argument being struct JIT needs to compile a dedicated version
-        // (because each struct is of a different size)
-        // that is why we don't use List<ValueTuple> for middleware
-        private List<Tuple<InvocationMiddleware, int>>? _middlewareList;
->>>>>>> d798e5f0
 
         /// <param name="rootCommand">The root command of the application.</param>
         public CommandLineBuilder(Command rootCommand)
@@ -75,13 +66,6 @@
                 maxLevenshteinDistance: MaxLevenshteinDistance,
                 exceptionHandler: ExceptionHandler,
                 processTerminationTimeout: ProcessTerminationTimeout,
-<<<<<<< HEAD
-                helpBuilderFactory: GetHelpBuilderFactory(),
-=======
-                middlewarePipeline: _middlewareList is null
-                                        ? Array.Empty<InvocationMiddleware>()
-                                        : GetMiddleware(),
->>>>>>> d798e5f0
                 tokenReplacer: TokenReplacer);
     }
 }