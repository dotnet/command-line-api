--- conflicted
+++ resolved
@@ -87,17 +87,7 @@
 
         internal int? MaxHelpWidth;
 
-<<<<<<< HEAD
-        internal TryReplaceToken? TokenReplacer { get; set; }
-=======
-        internal LocalizationResources LocalizationResources
-        {
-            get => _localizationResources ??= LocalizationResources.Instance;
-            set => _localizationResources = value;
-        }
-
         internal TryReplaceToken? TokenReplacer;
->>>>>>> 76437b04
 
         /// <summary>
         /// Creates a parser based on the configuration of the command line builder.
@@ -109,16 +99,12 @@
                     enablePosixBundling: EnablePosixBundling,
                     enableDirectives: EnableDirectives,
                     enableTokenReplacement: EnableTokenReplacement,
-<<<<<<< HEAD
-=======
                     enableEnvironmentVariableDirective: EnableEnvironmentVariableDirective,
                     parseDirectiveExitCode: ParseDirectiveExitCode,
                     enableSuggestDirective: EnableSuggestDirective,
                     parseErrorReportingExitCode: ParseErrorReportingExitCode,
                     maxLevenshteinDistance: MaxLevenshteinDistance,
                     exceptionHandler: ExceptionHandler,
-                    resources: LocalizationResources,
->>>>>>> 76437b04
                     middlewarePipeline: _middlewareList is null
                                             ? Array.Empty<InvocationMiddleware>()
                                             : GetMiddleware(),
