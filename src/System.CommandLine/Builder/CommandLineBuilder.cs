--- conflicted
+++ resolved
@@ -31,15 +31,6 @@
 
         internal TimeSpan? ProcessTerminationTimeout;
 
-<<<<<<< HEAD
-        // for every generic type with type argument being struct JIT needs to compile a dedicated version
-        // (because each struct is of a different size)
-        // that is why we don't use List<ValueTuple> for middleware
-        private List<Tuple<InvocationMiddleware, int>>? _middlewareList;
-=======
-        private Action<HelpContext>? _customizeHelpBuilder;
-        private Func<InvocationContext, HelpBuilder>? _helpBuilderFactory;
->>>>>>> e4141051
 
         /// <param name="rootCommand">The root command of the application.</param>
         public CommandLineBuilder(Command rootCommand)
@@ -75,13 +66,6 @@
                 maxLevenshteinDistance: MaxLevenshteinDistance,
                 exceptionHandler: ExceptionHandler,
                 processTerminationTimeout: ProcessTerminationTimeout,
-<<<<<<< HEAD
-                middlewarePipeline: _middlewareList is null
-                                        ? Array.Empty<InvocationMiddleware>()
-                                        : GetMiddleware(),
-=======
-                helpBuilderFactory: GetHelpBuilderFactory(),
->>>>>>> e4141051
                 tokenReplacer: TokenReplacer);
     }
 }