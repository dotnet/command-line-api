--- conflicted
+++ resolved
@@ -229,7 +229,6 @@
             return builder;
         }
 
-<<<<<<< HEAD
         public static CommandLineBuilder UseCultureDirective(
             this CommandLineBuilder builder)
         {
@@ -300,7 +299,9 @@
                 }
             }, MiddlewareOrderInternal.CultureDirective);
 
-=======
+            return builder;
+        }
+
         public static CommandLineBuilder UseEnvironmentVariableDirective(
             this CommandLineBuilder builder)
         {
@@ -324,7 +325,6 @@
                 return next(context);
             }, MiddlewareOrderInternal.EnvironmentVariableDirective);
             
->>>>>>> a0aaa5c8
             return builder;
         }
 
