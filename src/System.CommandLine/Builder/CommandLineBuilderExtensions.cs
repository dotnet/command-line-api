﻿// Copyright (c) .NET Foundation and contributors. All rights reserved.
// Licensed under the MIT license. See LICENSE file in the project root for full license information.

using System.CommandLine;
using System.CommandLine.Binding;
using System.CommandLine.Help;
using System.CommandLine.Invocation;
using System.CommandLine.IO;
using System.CommandLine.Parsing;
using System.IO;
using System.Threading;
using Process = System.CommandLine.Invocation.Process;

namespace System.CommandLine
{
    public partial class CommandLineBuilder
    {
        /// <summary>
        /// Enables signaling and handling of process termination via a <see cref="CancellationToken"/> that can be passed to a <see cref="ICommandHandler"/> during invocation.
        /// </summary>
        /// <param name="timeout">
        /// Optional timeout for the command to process the exit cancellation.
        /// If not passed, a default timeout of 2 seconds is enforced.
        /// If positive value is passed - command is forcefully terminated after the timeout with exit code 130 (as if <see cref="CancelOnProcessTermination"/> was not called).
        /// Host enforced timeout for ProcessExit event cannot be extended - default is 2 seconds: https://docs.microsoft.com/en-us/dotnet/api/system.appdomain.processexit?view=net-6.0.
        /// </param>
        /// <returns>The reference to this <see cref="CommandLineBuilder"/> instance.</returns>
        public CommandLineBuilder CancelOnProcessTermination(TimeSpan? timeout = null)
        {
            ProcessTerminationTimeout = timeout ?? TimeSpan.FromSeconds(2);

            return this;
        }

        /// <summary>
<<<<<<< HEAD
=======
        /// Enables the parser to recognize command line directives.
        /// </summary>
        /// <param name="value"><see langword="true" /> to enable directives. <see langword="false" /> to parse directive-like tokens in the same way as any other token.</param>
        /// <returns>The reference to this <see cref="CommandLineBuilder"/> instance.</returns>
        /// <seealso href="/dotnet/standard/commandline/syntax#directives">Command-line directives</seealso> 
        /// <seealso cref="DirectiveCollection"/>
        public CommandLineBuilder EnableDirectives(bool value = true)
        {
            EnableDirectivesFlag = value;

            return this;
        }

        /// <summary>
>>>>>>> 1e15ab16
        /// Enables the parser to recognize and expand POSIX-style bundled options.
        /// </summary>
        /// <param name="value"><see langword="true"/> to parse POSIX bundles; otherwise, <see langword="false"/>.</param>
        /// <returns>The reference to this <see cref="CommandLineBuilder"/> instance.</returns>
        /// <remarks>
        /// POSIX conventions recommend that single-character options be allowed to be specified together after a single <c>-</c> prefix. When <see cref="EnablePosixBundling"/> is set to <see langword="true"/>, the following command lines are equivalent:
        /// 
        /// <code>
        ///     &gt; myapp -a -b -c
        ///     &gt; myapp -abc
        /// </code>
        /// 
        /// If an argument is provided after an option bundle, it applies to the last option in the bundle. When <see cref="EnablePosixBundling"/> is set to <see langword="true"/>, all of the following command lines are equivalent:
        /// <code>
        ///     &gt; myapp -a -b -c arg
        ///     &gt; myapp -abc arg
        ///     &gt; myapp -abcarg
        /// </code>
        ///
        /// </remarks>
        public CommandLineBuilder EnablePosixBundling(bool value = true)
        {
            EnablePosixBundlingFlag = value;

            return this;
        }

        /// <summary>
        /// Ensures that the application is registered with the <c>dotnet-suggest</c> tool to enable command line completions.
        /// </summary>
        /// <remarks>For command line completions to work, users must install the <c>dotnet-suggest</c> tool as well as the appropriate shim script for their shell.</remarks>
        /// <returns>The reference to this <see cref="CommandLineBuilder"/> instance.</returns>
        public CommandLineBuilder RegisterWithDotnetSuggest()
        {
            AddMiddleware(async (context, cancellationToken, next) =>
            {
                var feature = new FeatureRegistration("dotnet-suggest-registration");

                await feature.EnsureRegistered(async () =>
                {
                    var stdOut = StringBuilderPool.Default.Rent();
                    var stdErr = StringBuilderPool.Default.Rent();

                    try
                    {
                        var currentProcessFullPath = Diagnostics.Process.GetCurrentProcess().MainModule?.FileName;
                        var currentProcessFileNameWithoutExtension = Path.GetFileNameWithoutExtension(currentProcessFullPath);

                        var dotnetSuggestProcess = Process.StartProcess(
                            command: "dotnet-suggest",
                            args: $"register --command-path \"{currentProcessFullPath}\" --suggestion-command \"{currentProcessFileNameWithoutExtension}\"",
                            stdOut: value => stdOut.Append(value),
                            stdErr: value => stdOut.Append(value));

                        await dotnetSuggestProcess.CompleteAsync(cancellationToken);

                        return $@"{dotnetSuggestProcess.StartInfo.FileName} exited with code {dotnetSuggestProcess.ExitCode}
OUT:
{stdOut}
ERR:
{stdErr}";
                    }
                    catch (Exception exception)
                    {
                        return $@"Exception during registration:
{exception}";
                    }
                    finally
                    {
                        StringBuilderPool.Default.ReturnToPool(stdOut);
                        StringBuilderPool.Default.ReturnToPool(stdErr);
                    }
                });

                await next(context, cancellationToken);
            }, MiddlewareOrderInternal.RegisterWithDotnetSuggest);

            return this;
        }

<<<<<<< HEAD
        /// <inheritdoc cref="EnvironmentVariablesDirective"/>
        /// <param name="builder">A command line builder.</param>
        /// <returns>The same instance of <see cref="CommandLineBuilder"/>.</returns>
        public static CommandLineBuilder UseEnvironmentVariableDirective(
            this CommandLineBuilder builder)
        {
            builder.Directives.Add(new EnvironmentVariablesDirective());
=======
        /// <summary>
        /// Enables the use of the <c>[env:key=value]</c> directive, allowing environment variables to be set from the command line during invocation.
        /// </summary>
        /// <returns>The reference to this <see cref="CommandLineBuilder"/> instance.</returns>
        public CommandLineBuilder UseEnvironmentVariableDirective()
        {
            EnableEnvironmentVariableDirective = true;
>>>>>>> 1e15ab16

            return this;
        }

        /// <summary>
        /// Uses the default configuration.
        /// </summary>
        /// <remarks>Calling this method is the equivalent to calling:
        /// <code>
        ///   builder
        ///     .UseVersionOption()
        ///     .UseHelp()
        ///     .UseEnvironmentVariableDirective()
        ///     .UseParseDirective()
        ///     .UseSuggestDirective()
        ///     .RegisterWithDotnetSuggest()
        ///     .UseTypoCorrections()
        ///     .UseParseErrorReporting()
        ///     .UseExceptionHandler()
        ///     .CancelOnProcessTermination();
        /// </code>
        /// </remarks>
        /// <returns>The reference to this <see cref="CommandLineBuilder"/> instance.</returns>
        public CommandLineBuilder UseDefaults()
        {
            return UseVersionOption()
                   .UseHelp()
                   .UseEnvironmentVariableDirective()
                   .UseParseDirective()
                   .UseSuggestDirective()
                   .RegisterWithDotnetSuggest()
                   .UseTypoCorrections()
                   .UseParseErrorReporting()
                   .UseExceptionHandler()
                   .CancelOnProcessTermination();
        }

        /// <summary>
        /// Enables an exception handler to catch any unhandled exceptions thrown by a command handler during invocation.
        /// </summary>
        /// <param name="onException">A delegate that will be called when an exception is thrown by a command handler.</param>
        /// <param name="errorExitCode">The exit code to be used when an exception is thrown.</param>
        /// <returns>The reference to this <see cref="CommandLineBuilder"/> instance.</returns>
        public CommandLineBuilder UseExceptionHandler(
            Action<Exception, InvocationContext>? onException = null,
            int? errorExitCode = null)
        {
            ExceptionHandler = onException ?? Default;

            return this;

            void Default(Exception exception, InvocationContext context)
            {
                if (exception is not OperationCanceledException)
                {
                    context.Console.ResetTerminalForegroundColor();
                    context.Console.SetTerminalForegroundRed();

                    context.Console.Error.Write(LocalizationResources.ExceptionHandlerHeader());
                    context.Console.Error.WriteLine(exception.ToString());

                    context.Console.ResetTerminalForegroundColor();
                }
                context.ExitCode = errorExitCode ?? 1;
            }
        }

        /// <summary>
        /// Configures the application to show help when one of the following options are specified on the command line:
        /// <code>
        ///    -h
        ///    /h
        ///    --help
        ///    -?
        ///    /?
        /// </code>
        /// </summary>
        /// <param name="maxWidth">Maximum output width for default help builder.</param>
        /// <returns>The reference to this <see cref="CommandLineBuilder"/> instance.</returns>
        public CommandLineBuilder UseHelp(int? maxWidth = null)
        {
            return UseHelp(new HelpOption(), maxWidth);
        }

        /// <summary>
        /// Configures the application to show help when one of the specified option aliases are used on the command line.
        /// </summary>
        /// <remarks>The specified aliases will override the default values.</remarks>
        /// <param name="helpAliases">The set of aliases that can be specified on the command line to request help.</param>
        /// <returns>The reference to this <see cref="CommandLineBuilder"/> instance.</returns>
        public CommandLineBuilder UseHelp(params string[] helpAliases)
        {
            return UseHelp(new HelpOption(helpAliases));
        }

        /// <summary>
        /// Configures the application to show help when one of the specified option aliases are used on the command line.
        /// </summary>
        /// <remarks>The specified aliases will override the default values.</remarks>
        /// <param name="customize">A delegate that will be called to customize help if help is requested.</param>
        /// <param name="maxWidth">Maximum output width for default help builder.</param>
        /// <returns>The reference to this <see cref="CommandLineBuilder"/> instance.</returns>
        public CommandLineBuilder UseHelp(Action<HelpContext> customize, int? maxWidth = null)
        {
            CustomizeHelpLayout(customize);

            if (HelpOption is null)
            {
                UseHelp(new HelpOption(), maxWidth);
            }

            return this;
        }

        internal CommandLineBuilder UseHelp(HelpOption helpOption, int? maxWidth = null)
        {
            if (HelpOption is null)
            {
                HelpOption = helpOption;

                OverwriteOrAdd(Command, helpOption);

                MaxHelpWidth = maxWidth;
            }
            return this;
        }

        /// <summary>
        /// Specifies an <see cref="HelpBuilder"/> to be used to format help output when help is requested.
        /// </summary>
        /// <param name="getHelpBuilder">A delegate that returns an instance of <see cref="HelpBuilder"/></param>
        /// <returns>The reference to this <see cref="CommandLineBuilder"/> instance.</returns>
        public CommandLineBuilder UseHelpBuilder(
            Func<BindingContext, HelpBuilder> getHelpBuilder)
        {
            UseHelpBuilderFactory(getHelpBuilder);

            return this;
        }

        /// <summary>
        /// Adds a middleware delegate to the invocation pipeline called before a command handler is invoked.
        /// </summary>
        /// <param name="middleware">A delegate that will be invoked before a call to a command handler.</param>
        /// <param name="order">A value indicating the order in which the added delegate will be invoked relative to others in the pipeline.</param>
        /// <returns>The reference to this <see cref="CommandLineBuilder"/> instance.</returns>
        public CommandLineBuilder AddMiddleware(
            InvocationMiddleware middleware,
            MiddlewareOrder order = MiddlewareOrder.Default)
        {
            AddMiddleware(middleware, (int)order);

            return this;
        }

        /// <summary>
        /// Adds a middleware delegate to the invocation pipeline called before a command handler is invoked.
        /// </summary>
        /// <param name="onInvoke">A delegate that will be invoked before a call to a command handler.</param>
        /// <param name="order">A value indicating the order in which the added delegate will be invoked relative to others in the pipeline.</param>
        /// <returns>The reference to this <see cref="CommandLineBuilder"/> instance.</returns>
        public CommandLineBuilder AddMiddleware(
            Action<InvocationContext> onInvoke,
            MiddlewareOrder order = MiddlewareOrder.Default)
        {
            return AddMiddleware(async (context, cancellationToken, next) =>
            {
                onInvoke(context);
                await next(context, cancellationToken);
            }, order);
        }

<<<<<<< HEAD

        /// <inheritdoc cref="ParseDirective"/>
        /// <param name="builder">A command line builder.</param>
=======
        /// <summary>
        /// Enables the use of the <c>[parse]</c> directive, which when specified on the command line will short circuit normal command handling and display a diagram explaining the parse result for the command line input.
        /// </summary>
>>>>>>> 1e15ab16
        /// <param name="errorExitCode">If the parse result contains errors, this exit code will be used when the process exits.</param>
        /// <returns>The reference to this <see cref="CommandLineBuilder"/> instance.</returns>
        public CommandLineBuilder UseParseDirective(
            int errorExitCode = 1)
        {
<<<<<<< HEAD
            builder.Directives.Add(new ParseDirective(errorExitCode));
=======
            ParseDirectiveExitCode = errorExitCode;
>>>>>>> 1e15ab16

            return this;
        }

        /// <summary>
        /// Configures the command line to write error information to standard error when there are errors parsing command line input.
        /// </summary>
        /// <param name="errorExitCode">The exit code to use when parser errors occur.</param>
        /// <returns>The reference to this <see cref="CommandLineBuilder"/> instance.</returns>
        public CommandLineBuilder UseParseErrorReporting(
            int errorExitCode = 1)
        {
            ParseErrorReportingExitCode = errorExitCode;

            return this;
        }

<<<<<<< HEAD
        /// <inheritdoc cref="SuggestDirective"/>
        /// <param name="builder">A command line builder.</param>
        /// <returns>The same instance of <see cref="CommandLineBuilder"/>.</returns>
        public static CommandLineBuilder UseSuggestDirective(
            this CommandLineBuilder builder)
        {
            builder.Directives.Add(new SuggestDirective());
=======
        /// <summary>
        /// Enables the use of the <c>[suggest]</c> directive which when specified in command line input short circuits normal command handling and writes a newline-delimited list of suggestions suitable for use by most shells to provide command line completions.
        /// </summary>
        /// <remarks>The <c>dotnet-suggest</c> tool requires the suggest directive to be enabled for an application to provide completions.</remarks>
        /// <returns>The reference to this <see cref="CommandLineBuilder"/> instance.</returns>
        public CommandLineBuilder UseSuggestDirective()
        {
            EnableSuggestDirective = true;
>>>>>>> 1e15ab16

            return this;
        }

        /// <summary>
        /// Configures the application to provide alternative suggestions when a parse error is detected.
        /// </summary>
        /// <param name="maxLevenshteinDistance">The maximum Levenshtein distance for suggestions based on detected typos in command line input.</param>
        /// <returns>The reference to this <see cref="CommandLineBuilder"/> instance.</returns>
        public CommandLineBuilder UseTypoCorrections(
            int maxLevenshteinDistance = 3)
        {
            if (maxLevenshteinDistance <= 0)
            {
                throw new ArgumentOutOfRangeException(nameof(maxLevenshteinDistance));
            }

            MaxLevenshteinDistance = maxLevenshteinDistance;

            return this;
        }

        /// <summary>
        /// Specifies a delegate used to replace any token prefixed with <code>@</code> with zero or more other tokens, prior to parsing. 
        /// </summary>
        /// <param name="replaceToken">Replaces the specified token with any number of other tokens.</param>
        /// <returns>The reference to this <see cref="CommandLineBuilder"/> instance.</returns>
        public CommandLineBuilder UseTokenReplacer(TryReplaceToken? replaceToken)
        {
            EnableTokenReplacement = replaceToken is not null;
            TokenReplacer = replaceToken;

            return this;
        }

        /// <summary>
        /// Enables the use of a option (defaulting to the alias <c>--version</c>) which when specified in command line input will short circuit normal command handling and instead write out version information before exiting.
        /// </summary>
        /// <returns>The reference to this <see cref="CommandLineBuilder"/> instance.</returns>
        public CommandLineBuilder UseVersionOption()
        {
            if (VersionOption is null)
            {
                OverwriteOrAdd(Command, VersionOption = new());
            }

            return this;
        }

        /// <inheritdoc cref="UseVersionOption()"/>
        /// <param name="aliases">One or more aliases to use instead of the default to signal that version information should be displayed.</param>
        /// <returns>The reference to this <see cref="CommandLineBuilder"/> instance.</returns>
        public CommandLineBuilder UseVersionOption(params string[] aliases)
        {
            if (VersionOption is null)
            {
                OverwriteOrAdd(Command, VersionOption = new(aliases));
            }

            return this;
        }

        /// <summary>
        /// Creating a config from Command might cause side effects for Command.
        /// The config type may add Options to the Command.
        /// Since single command can be parsed multiple times with different configs,
        /// we need to handle it properly.
        /// Ideally config should not mutate Command at all.
        /// </summary>
        private static void OverwriteOrAdd<T>(Command command, T option) where T : Option
        {
            if (command.HasOptions)
            {
                for (int i = 0; i < command.Options.Count; i++)
                {
                    if (command.Options[i] is T)
                    {
                        command.Options[i] = option;
                        return;
                    }
                }
            }

            command.Options.Add(option);
        }
    }
}<|MERGE_RESOLUTION|>--- conflicted
+++ resolved
@@ -33,23 +33,6 @@
         }
 
         /// <summary>
-<<<<<<< HEAD
-=======
-        /// Enables the parser to recognize command line directives.
-        /// </summary>
-        /// <param name="value"><see langword="true" /> to enable directives. <see langword="false" /> to parse directive-like tokens in the same way as any other token.</param>
-        /// <returns>The reference to this <see cref="CommandLineBuilder"/> instance.</returns>
-        /// <seealso href="/dotnet/standard/commandline/syntax#directives">Command-line directives</seealso> 
-        /// <seealso cref="DirectiveCollection"/>
-        public CommandLineBuilder EnableDirectives(bool value = true)
-        {
-            EnableDirectivesFlag = value;
-
-            return this;
-        }
-
-        /// <summary>
->>>>>>> 1e15ab16
         /// Enables the parser to recognize and expand POSIX-style bundled options.
         /// </summary>
         /// <param name="value"><see langword="true"/> to parse POSIX bundles; otherwise, <see langword="false"/>.</param>
@@ -130,23 +113,11 @@
             return this;
         }
 
-<<<<<<< HEAD
         /// <inheritdoc cref="EnvironmentVariablesDirective"/>
-        /// <param name="builder">A command line builder.</param>
-        /// <returns>The same instance of <see cref="CommandLineBuilder"/>.</returns>
-        public static CommandLineBuilder UseEnvironmentVariableDirective(
-            this CommandLineBuilder builder)
-        {
-            builder.Directives.Add(new EnvironmentVariablesDirective());
-=======
-        /// <summary>
-        /// Enables the use of the <c>[env:key=value]</c> directive, allowing environment variables to be set from the command line during invocation.
-        /// </summary>
         /// <returns>The reference to this <see cref="CommandLineBuilder"/> instance.</returns>
         public CommandLineBuilder UseEnvironmentVariableDirective()
         {
-            EnableEnvironmentVariableDirective = true;
->>>>>>> 1e15ab16
+            Directives.Add(new EnvironmentVariablesDirective());
 
             return this;
         }
@@ -319,25 +290,14 @@
             }, order);
         }
 
-<<<<<<< HEAD
 
         /// <inheritdoc cref="ParseDirective"/>
-        /// <param name="builder">A command line builder.</param>
-=======
-        /// <summary>
-        /// Enables the use of the <c>[parse]</c> directive, which when specified on the command line will short circuit normal command handling and display a diagram explaining the parse result for the command line input.
-        /// </summary>
->>>>>>> 1e15ab16
         /// <param name="errorExitCode">If the parse result contains errors, this exit code will be used when the process exits.</param>
         /// <returns>The reference to this <see cref="CommandLineBuilder"/> instance.</returns>
         public CommandLineBuilder UseParseDirective(
             int errorExitCode = 1)
         {
-<<<<<<< HEAD
-            builder.Directives.Add(new ParseDirective(errorExitCode));
-=======
-            ParseDirectiveExitCode = errorExitCode;
->>>>>>> 1e15ab16
+            Directives.Add(new ParseDirective(errorExitCode));
 
             return this;
         }
@@ -355,24 +315,11 @@
             return this;
         }
 
-<<<<<<< HEAD
         /// <inheritdoc cref="SuggestDirective"/>
-        /// <param name="builder">A command line builder.</param>
-        /// <returns>The same instance of <see cref="CommandLineBuilder"/>.</returns>
-        public static CommandLineBuilder UseSuggestDirective(
-            this CommandLineBuilder builder)
-        {
-            builder.Directives.Add(new SuggestDirective());
-=======
-        /// <summary>
-        /// Enables the use of the <c>[suggest]</c> directive which when specified in command line input short circuits normal command handling and writes a newline-delimited list of suggestions suitable for use by most shells to provide command line completions.
-        /// </summary>
-        /// <remarks>The <c>dotnet-suggest</c> tool requires the suggest directive to be enabled for an application to provide completions.</remarks>
         /// <returns>The reference to this <see cref="CommandLineBuilder"/> instance.</returns>
         public CommandLineBuilder UseSuggestDirective()
         {
-            EnableSuggestDirective = true;
->>>>>>> 1e15ab16
+            Directives.Add(new SuggestDirective());
 
             return this;
         }
