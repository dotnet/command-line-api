﻿// Copyright (c) .NET Foundation and contributors. All rights reserved.
// Licensed under the MIT license. See LICENSE file in the project root for full license information.

using System.CommandLine;
using System.CommandLine.Binding;
using System.CommandLine.Help;
using System.CommandLine.Invocation;
using System.CommandLine.IO;
using System.CommandLine.Parsing;
using System.IO;
using System.Threading;
using Process = System.CommandLine.Invocation.Process;

namespace System.CommandLine
{
    public partial class CommandLineBuilder
    {
        /// <summary>
        /// Enables signaling and handling of process termination via a <see cref="CancellationToken"/> that can be passed to a <see cref="ICommandHandler"/> during invocation.
        /// </summary>
        /// <param name="timeout">
        /// Optional timeout for the command to process the exit cancellation.
        /// If not passed, a default timeout of 2 seconds is enforced.
        /// If positive value is passed - command is forcefully terminated after the timeout with exit code 130 (as if <see cref="CancelOnProcessTermination"/> was not called).
        /// Host enforced timeout for ProcessExit event cannot be extended - default is 2 seconds: https://docs.microsoft.com/en-us/dotnet/api/system.appdomain.processexit?view=net-6.0.
        /// </param>
        /// <returns>The reference to this <see cref="CommandLineBuilder"/> instance.</returns>
        public CommandLineBuilder CancelOnProcessTermination(TimeSpan? timeout = null)
        {
            ProcessTerminationTimeout = timeout ?? TimeSpan.FromSeconds(2);

            return this;
        }

        /// <summary>
        /// Enables the parser to recognize command line directives.
        /// </summary>
        /// <param name="value"><see langword="true" /> to enable directives. <see langword="false" /> to parse directive-like tokens in the same way as any other token.</param>
        /// <returns>The reference to this <see cref="CommandLineBuilder"/> instance.</returns>
        /// <seealso href="/dotnet/standard/commandline/syntax#directives">Command-line directives</seealso> 
        /// <seealso cref="DirectiveCollection"/>
        public CommandLineBuilder EnableDirectives(bool value = true)
        {
            EnableDirectivesFlag = value;

            return this;
        }

        /// <summary>
        /// Enables the parser to recognize and expand POSIX-style bundled options.
        /// </summary>
        /// <param name="value"><see langword="true"/> to parse POSIX bundles; otherwise, <see langword="false"/>.</param>
        /// <returns>The reference to this <see cref="CommandLineBuilder"/> instance.</returns>
        /// <remarks>
        /// POSIX conventions recommend that single-character options be allowed to be specified together after a single <c>-</c> prefix. When <see cref="EnablePosixBundling"/> is set to <see langword="true"/>, the following command lines are equivalent:
        /// 
        /// <code>
        ///     &gt; myapp -a -b -c
        ///     &gt; myapp -abc
        /// </code>
        /// 
        /// If an argument is provided after an option bundle, it applies to the last option in the bundle. When <see cref="EnablePosixBundling"/> is set to <see langword="true"/>, all of the following command lines are equivalent:
        /// <code>
        ///     &gt; myapp -a -b -c arg
        ///     &gt; myapp -abc arg
        ///     &gt; myapp -abcarg
        /// </code>
        ///
        /// </remarks>
        public CommandLineBuilder EnablePosixBundling(bool value = true)
        {
            EnablePosixBundlingFlag = value;

            return this;
        }

        /// <summary>
        /// Ensures that the application is registered with the <c>dotnet-suggest</c> tool to enable command line completions.
        /// </summary>
        /// <remarks>For command line completions to work, users must install the <c>dotnet-suggest</c> tool as well as the appropriate shim script for their shell.</remarks>
        /// <returns>The reference to this <see cref="CommandLineBuilder"/> instance.</returns>
        public CommandLineBuilder RegisterWithDotnetSuggest()
        {
            AddMiddleware(async (context, cancellationToken, next) =>
            {
                var feature = new FeatureRegistration("dotnet-suggest-registration");

                await feature.EnsureRegistered(async () =>
                {
                    var stdOut = StringBuilderPool.Default.Rent();
                    var stdErr = StringBuilderPool.Default.Rent();

                    try
                    {
                        var currentProcessFullPath = Diagnostics.Process.GetCurrentProcess().MainModule?.FileName;
                        var currentProcessFileNameWithoutExtension = Path.GetFileNameWithoutExtension(currentProcessFullPath);

                        var dotnetSuggestProcess = Process.StartProcess(
                            command: "dotnet-suggest",
                            args: $"register --command-path \"{currentProcessFullPath}\" --suggestion-command \"{currentProcessFileNameWithoutExtension}\"",
                            stdOut: value => stdOut.Append(value),
                            stdErr: value => stdOut.Append(value));

                        await dotnetSuggestProcess.CompleteAsync(cancellationToken);

                        return $@"{dotnetSuggestProcess.StartInfo.FileName} exited with code {dotnetSuggestProcess.ExitCode}
OUT:
{stdOut}
ERR:
{stdErr}";
                    }
                    catch (Exception exception)
                    {
                        return $@"Exception during registration:
{exception}";
                    }
                    finally
                    {
                        StringBuilderPool.Default.ReturnToPool(stdOut);
                        StringBuilderPool.Default.ReturnToPool(stdErr);
                    }
                });

                await next(context, cancellationToken);
            }, MiddlewareOrderInternal.RegisterWithDotnetSuggest);

            return this;
        }

        /// <summary>
        /// Enables the use of the <c>[env:key=value]</c> directive, allowing environment variables to be set from the command line during invocation.
        /// </summary>
        /// <returns>The reference to this <see cref="CommandLineBuilder"/> instance.</returns>
        public CommandLineBuilder UseEnvironmentVariableDirective()
        {
            EnableEnvironmentVariableDirective = true;

            return this;
        }

        /// <summary>
        /// Uses the default configuration.
        /// </summary>
        /// <remarks>Calling this method is the equivalent to calling:
        /// <code>
        ///   builder
        ///     .UseVersionOption()
        ///     .UseHelp()
        ///     .UseEnvironmentVariableDirective()
        ///     .UseParseDirective()
        ///     .UseSuggestDirective()
        ///     .RegisterWithDotnetSuggest()
        ///     .UseTypoCorrections()
        ///     .UseParseErrorReporting()
        ///     .UseExceptionHandler()
        ///     .CancelOnProcessTermination();
        /// </code>
        /// </remarks>
        /// <returns>The reference to this <see cref="CommandLineBuilder"/> instance.</returns>
        public CommandLineBuilder UseDefaults()
        {
            return UseVersionOption()
                   .UseHelp()
                   .UseEnvironmentVariableDirective()
                   .UseParseDirective()
                   .UseSuggestDirective()
                   .RegisterWithDotnetSuggest()
                   .UseTypoCorrections()
                   .UseParseErrorReporting()
                   .UseExceptionHandler()
                   .CancelOnProcessTermination();
        }

        /// <summary>
        /// Enables an exception handler to catch any unhandled exceptions thrown by a command handler during invocation.
        /// </summary>
        /// <param name="onException">A delegate that will be called when an exception is thrown by a command handler.</param>
        /// <param name="errorExitCode">The exit code to be used when an exception is thrown.</param>
        /// <returns>The reference to this <see cref="CommandLineBuilder"/> instance.</returns>
        public CommandLineBuilder UseExceptionHandler(
            Action<Exception, InvocationContext>? onException = null,
            int? errorExitCode = null)
        {
            ExceptionHandler = onException ?? Default;

            return this;

            void Default(Exception exception, InvocationContext context)
            {
                if (exception is not OperationCanceledException)
                {
                    context.Console.ResetTerminalForegroundColor();
                    context.Console.SetTerminalForegroundRed();

                    context.Console.Error.Write(LocalizationResources.ExceptionHandlerHeader());
                    context.Console.Error.WriteLine(exception.ToString());

                    context.Console.ResetTerminalForegroundColor();
                }
                context.ExitCode = errorExitCode ?? 1;
            }
        }

        /// <summary>
        /// Configures the application to show help when one of the following options are specified on the command line:
        /// <code>
        ///    -h
        ///    /h
        ///    --help
        ///    -?
        ///    /?
        /// </code>
        /// </summary>
        /// <param name="maxWidth">Maximum output width for default help builder.</param>
        /// <returns>The reference to this <see cref="CommandLineBuilder"/> instance.</returns>
        public CommandLineBuilder UseHelp(int? maxWidth = null)
        {
<<<<<<< HEAD
            return UseHelp(new HelpOption(() => LocalizationResources), maxWidth);
=======
            return builder.UseHelp(new HelpOption(), maxWidth);
>>>>>>> 2f15c7e2
        }

        /// <summary>
        /// Configures the application to show help when one of the specified option aliases are used on the command line.
        /// </summary>
        /// <remarks>The specified aliases will override the default values.</remarks>
        /// <param name="helpAliases">The set of aliases that can be specified on the command line to request help.</param>
        /// <returns>The reference to this <see cref="CommandLineBuilder"/> instance.</returns>
        public CommandLineBuilder UseHelp(params string[] helpAliases)
        {
<<<<<<< HEAD
            return UseHelp(new HelpOption(helpAliases, () => LocalizationResources));
=======
            return builder.UseHelp(new HelpOption(helpAliases));
>>>>>>> 2f15c7e2
        }

        /// <summary>
        /// Configures the application to show help when one of the specified option aliases are used on the command line.
        /// </summary>
        /// <remarks>The specified aliases will override the default values.</remarks>
        /// <param name="customize">A delegate that will be called to customize help if help is requested.</param>
        /// <param name="maxWidth">Maximum output width for default help builder.</param>
        /// <returns>The reference to this <see cref="CommandLineBuilder"/> instance.</returns>
        public CommandLineBuilder UseHelp(Action<HelpContext> customize, int? maxWidth = null)
        {
            CustomizeHelpLayout(customize);

            if (HelpOption is null)
            {
<<<<<<< HEAD
                UseHelp(new HelpOption(() => LocalizationResources), maxWidth);
=======
                builder.UseHelp(new HelpOption(), maxWidth);
>>>>>>> 2f15c7e2
            }

            return this;
        }

        internal CommandLineBuilder UseHelp(HelpOption helpOption, int? maxWidth = null)
        {
            if (HelpOption is null)
            {
                HelpOption = helpOption;

                OverwriteOrAdd(Command, helpOption);

                MaxHelpWidth = maxWidth;
            }
            return this;
        }

        /// <summary>
        /// Specifies an <see cref="HelpBuilder"/> to be used to format help output when help is requested.
        /// </summary>
        /// <param name="getHelpBuilder">A delegate that returns an instance of <see cref="HelpBuilder"/></param>
        /// <returns>The reference to this <see cref="CommandLineBuilder"/> instance.</returns>
        public CommandLineBuilder UseHelpBuilder(
            Func<BindingContext, HelpBuilder> getHelpBuilder)
        {
            UseHelpBuilderFactory(getHelpBuilder);

            return this;
        }

        /// <summary>
        /// Adds a middleware delegate to the invocation pipeline called before a command handler is invoked.
        /// </summary>
        /// <param name="middleware">A delegate that will be invoked before a call to a command handler.</param>
        /// <param name="order">A value indicating the order in which the added delegate will be invoked relative to others in the pipeline.</param>
        /// <returns>The reference to this <see cref="CommandLineBuilder"/> instance.</returns>
        public CommandLineBuilder AddMiddleware(
            InvocationMiddleware middleware,
            MiddlewareOrder order = MiddlewareOrder.Default)
        {
            AddMiddleware(middleware, (int)order);

            return this;
        }

        /// <summary>
        /// Adds a middleware delegate to the invocation pipeline called before a command handler is invoked.
        /// </summary>
        /// <param name="onInvoke">A delegate that will be invoked before a call to a command handler.</param>
        /// <param name="order">A value indicating the order in which the added delegate will be invoked relative to others in the pipeline.</param>
        /// <returns>The reference to this <see cref="CommandLineBuilder"/> instance.</returns>
        public CommandLineBuilder AddMiddleware(
            Action<InvocationContext> onInvoke,
            MiddlewareOrder order = MiddlewareOrder.Default)
        {
            return AddMiddleware(async (context, cancellationToken, next) =>
            {
                onInvoke(context);
                await next(context, cancellationToken);
            }, order);
        }

        /// <summary>
        /// Enables the use of the <c>[parse]</c> directive, which when specified on the command line will short circuit normal command handling and display a diagram explaining the parse result for the command line input.
        /// </summary>
        /// <param name="errorExitCode">If the parse result contains errors, this exit code will be used when the process exits.</param>
        /// <returns>The reference to this <see cref="CommandLineBuilder"/> instance.</returns>
        public CommandLineBuilder UseParseDirective(
            int errorExitCode = 1)
        {
            ParseDirectiveExitCode = errorExitCode;

            return this;
        }

        /// <summary>
        /// Configures the command line to write error information to standard error when there are errors parsing command line input.
        /// </summary>
        /// <param name="errorExitCode">The exit code to use when parser errors occur.</param>
        /// <returns>The reference to this <see cref="CommandLineBuilder"/> instance.</returns>
        public CommandLineBuilder UseParseErrorReporting(
            int errorExitCode = 1)
        {
            ParseErrorReportingExitCode = errorExitCode;

            return this;
        }

        /// <summary>
        /// Enables the use of the <c>[suggest]</c> directive which when specified in command line input short circuits normal command handling and writes a newline-delimited list of suggestions suitable for use by most shells to provide command line completions.
        /// </summary>
        /// <remarks>The <c>dotnet-suggest</c> tool requires the suggest directive to be enabled for an application to provide completions.</remarks>
        /// <returns>The reference to this <see cref="CommandLineBuilder"/> instance.</returns>
        public CommandLineBuilder UseSuggestDirective()
        {
            EnableSuggestDirective = true;

            return this;
        }

        /// <summary>
        /// Configures the application to provide alternative suggestions when a parse error is detected.
        /// </summary>
        /// <param name="maxLevenshteinDistance">The maximum Levenshtein distance for suggestions based on detected typos in command line input.</param>
        /// <returns>The reference to this <see cref="CommandLineBuilder"/> instance.</returns>
        public CommandLineBuilder UseTypoCorrections(
            int maxLevenshteinDistance = 3)
        {
            if (maxLevenshteinDistance <= 0)
            {
                throw new ArgumentOutOfRangeException(nameof(maxLevenshteinDistance));
            }

            MaxLevenshteinDistance = maxLevenshteinDistance;

            return this;
        }

        /// <summary>
<<<<<<< HEAD
        /// Specifies localization resources to be used when displaying help, error messages, and other user-facing strings.
        /// </summary>
        /// <param name="validationMessages">The localizations resources to use.</param>
        /// <returns>The reference to this <see cref="CommandLineBuilder"/> instance.</returns>
        public CommandLineBuilder UseLocalizationResources(LocalizationResources validationMessages)
        {
            LocalizationResources = validationMessages;
            return this;
        }

        /// <summary>
=======
>>>>>>> 2f15c7e2
        /// Specifies a delegate used to replace any token prefixed with <code>@</code> with zero or more other tokens, prior to parsing. 
        /// </summary>
        /// <param name="replaceToken">Replaces the specified token with any number of other tokens.</param>
        /// <returns>The reference to this <see cref="CommandLineBuilder"/> instance.</returns>
        public CommandLineBuilder UseTokenReplacer(TryReplaceToken? replaceToken)
        {
            EnableTokenReplacement = replaceToken is not null;
            TokenReplacer = replaceToken;

            return this;
        }

        /// <summary>
        /// Enables the use of a option (defaulting to the alias <c>--version</c>) which when specified in command line input will short circuit normal command handling and instead write out version information before exiting.
        /// </summary>
        /// <returns>The reference to this <see cref="CommandLineBuilder"/> instance.</returns>
        public CommandLineBuilder UseVersionOption()
        {
            if (VersionOption is null)
            {
                OverwriteOrAdd(Command, VersionOption = new(this));
            }

<<<<<<< HEAD
            return this;
=======
            builder.VersionOption = new ();
            builder.Command.Options.Add(builder.VersionOption);

            return builder;
>>>>>>> 2f15c7e2
        }

        /// <inheritdoc cref="UseVersionOption()"/>
        /// <param name="aliases">One or more aliases to use instead of the default to signal that version information should be displayed.</param>
        /// <returns>The reference to this <see cref="CommandLineBuilder"/> instance.</returns>
        public CommandLineBuilder UseVersionOption(params string[] aliases)
        {
            if (VersionOption is null)
            {
                OverwriteOrAdd(Command, VersionOption = new(aliases, this));
            }

<<<<<<< HEAD
            return this;
        }

        /// <summary>
        /// Creating a config from Command might cause side effects for Command.
        /// The config type may add Options to the Command.
        /// Since single command can be parsed multiple times with different configs,
        /// we need to handle it properly.
        /// Ideally config should not mutate Command at all.
        /// </summary>
        private static void OverwriteOrAdd<T>(Command command, T option) where T : Option
        {
            if (command.HasOptions)
            {
                for (int i = 0; i < command.Options.Count; i++)
                {
                    if (command.Options[i] is T)
                    {
                        command.Options[i] = option;
                        return;
                    }
                }
            }
=======
            builder.VersionOption = new (aliases);
            builder.Command.Options.Add(builder.VersionOption);
>>>>>>> 2f15c7e2

            command.Options.Add(option);
        }
    }
}<|MERGE_RESOLUTION|>--- conflicted
+++ resolved
@@ -215,11 +215,7 @@
         /// <returns>The reference to this <see cref="CommandLineBuilder"/> instance.</returns>
         public CommandLineBuilder UseHelp(int? maxWidth = null)
         {
-<<<<<<< HEAD
-            return UseHelp(new HelpOption(() => LocalizationResources), maxWidth);
-=======
-            return builder.UseHelp(new HelpOption(), maxWidth);
->>>>>>> 2f15c7e2
+            return UseHelp(new HelpOption(), maxWidth);
         }
 
         /// <summary>
@@ -230,11 +226,7 @@
         /// <returns>The reference to this <see cref="CommandLineBuilder"/> instance.</returns>
         public CommandLineBuilder UseHelp(params string[] helpAliases)
         {
-<<<<<<< HEAD
-            return UseHelp(new HelpOption(helpAliases, () => LocalizationResources));
-=======
-            return builder.UseHelp(new HelpOption(helpAliases));
->>>>>>> 2f15c7e2
+            return UseHelp(new HelpOption(helpAliases));
         }
 
         /// <summary>
@@ -250,11 +242,7 @@
 
             if (HelpOption is null)
             {
-<<<<<<< HEAD
-                UseHelp(new HelpOption(() => LocalizationResources), maxWidth);
-=======
-                builder.UseHelp(new HelpOption(), maxWidth);
->>>>>>> 2f15c7e2
+                UseHelp(new HelpOption(), maxWidth);
             }
 
             return this;
@@ -375,20 +363,6 @@
         }
 
         /// <summary>
-<<<<<<< HEAD
-        /// Specifies localization resources to be used when displaying help, error messages, and other user-facing strings.
-        /// </summary>
-        /// <param name="validationMessages">The localizations resources to use.</param>
-        /// <returns>The reference to this <see cref="CommandLineBuilder"/> instance.</returns>
-        public CommandLineBuilder UseLocalizationResources(LocalizationResources validationMessages)
-        {
-            LocalizationResources = validationMessages;
-            return this;
-        }
-
-        /// <summary>
-=======
->>>>>>> 2f15c7e2
         /// Specifies a delegate used to replace any token prefixed with <code>@</code> with zero or more other tokens, prior to parsing. 
         /// </summary>
         /// <param name="replaceToken">Replaces the specified token with any number of other tokens.</param>
@@ -409,17 +383,10 @@
         {
             if (VersionOption is null)
             {
-                OverwriteOrAdd(Command, VersionOption = new(this));
-            }
-
-<<<<<<< HEAD
-            return this;
-=======
-            builder.VersionOption = new ();
-            builder.Command.Options.Add(builder.VersionOption);
-
-            return builder;
->>>>>>> 2f15c7e2
+                OverwriteOrAdd(Command, VersionOption = new());
+            }
+
+            return this;
         }
 
         /// <inheritdoc cref="UseVersionOption()"/>
@@ -429,10 +396,9 @@
         {
             if (VersionOption is null)
             {
-                OverwriteOrAdd(Command, VersionOption = new(aliases, this));
-            }
-
-<<<<<<< HEAD
+                OverwriteOrAdd(Command, VersionOption = new(aliases));
+            }
+
             return this;
         }
 
@@ -456,10 +422,6 @@
                     }
                 }
             }
-=======
-            builder.VersionOption = new (aliases);
-            builder.Command.Options.Add(builder.VersionOption);
->>>>>>> 2f15c7e2
 
             command.Options.Add(option);
         }
