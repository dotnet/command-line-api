﻿// Copyright (c) .NET Foundation and contributors. All rights reserved.
// Licensed under the MIT license. See LICENSE file in the project root for full license information.

using System.Collections.Generic;
using System.CommandLine.Binding;
using System.CommandLine.Completions;
using System.CommandLine.Parsing;
using System.Linq;

namespace System.CommandLine
{
    /// <summary>
    /// A symbol defining a named parameter and a value for that parameter. 
    /// </summary>
    /// <seealso cref="IdentifierSymbol" />
    public abstract class Option : IdentifierSymbol, IValueDescriptor
    {
        private List<Action<OptionResult>>? _validators;

        private protected Option(string name, string? description) : base(description)
        {
            if (name is null)
            {
                throw new ArgumentNullException(nameof(name));
            }

            AddAlias(name);
        }

        private protected Option(string[] aliases, string? description) : base(description)
        {
            if (aliases is null)
            {
                throw new ArgumentNullException(nameof(aliases));
            }

            if (aliases.Length == 0)
            {
                throw new ArgumentException("An option must have at least one alias.", nameof(aliases));
            }

            for (var i = 0; i < aliases.Length; i++)
            {
                AddAlias(aliases[i]);
            }
        }

        /// <summary>
        /// Gets the <see cref="Argument">argument</see> for the option.
        /// </summary>
        internal abstract Argument Argument { get; }

        /// <summary>
        /// Gets or sets the name of the argument when displayed in help.
        /// </summary>
        /// <value>
        /// The name of the argument when displayed in help.
        /// </value>
        public string? ArgumentHelpName
        {
            get => Argument.HelpName;
            set => Argument.HelpName = value;
        }

        /// <summary>
        /// Gets or sets the arity of the option.
        /// </summary>
        public ArgumentArity Arity
        {
            get => Argument.Arity;
            set => Argument.Arity = value;
        }

        /// <summary>
        /// Global options are applied to the command and recursively to subcommands.
        /// They do not apply to parent commands.
        /// </summary>
        internal bool IsGlobal { get; set; }

<<<<<<< HEAD
        /// <inheritdoc />
        public override string Name
        {
            set
            {
                if (!HasAlias(value))
                {
                    _name = null;
                    RemoveAlias(DefaultName);
                }

                base.Name = value;
            }
        }

        internal List<Action<OptionResult>> Validators => _validators ??= new();

        internal bool HasValidators => _validators is not null && _validators.Count > 0;
=======
        internal bool DisallowBinding { get; init; }
>>>>>>> c95d8253

        /// <summary>
        /// Validators that will be called when the option is matched by the parser.
        /// </summary>
        public List<Action<OptionResult>> Validators => _validators ??= new();

        internal bool HasValidators => _validators is not null && _validators.Count > 0;

        /// <summary>
        /// Gets the list of completion sources for the option.
        /// </summary>
        public List<Func<CompletionContext, IEnumerable<CompletionItem>>> CompletionSources => Argument.CompletionSources;

        /// <summary>
        /// Gets a value that indicates whether multiple argument tokens are allowed for each option identifier token.
        /// </summary>
        /// <example>
        /// If set to <see langword="true"/>, the following command line is valid for passing multiple arguments:
        /// <code>
        /// > --opt 1 2 3
        /// </code>
        /// The following is equivalent and is always valid:
        /// <code>
        /// > --opt 1 --opt 2 --opt 3
        /// </code>
        /// </example>
        public bool AllowMultipleArgumentsPerToken { get; set; }

        internal virtual bool IsGreedy
            => Argument.Arity.MinimumNumberOfValues > 0 && Argument.ValueType != typeof(bool);

        /// <summary>
        /// Indicates whether the option is required when its parent command is invoked.
        /// </summary>
        /// <remarks>When an option is required and its parent command is invoked without it, an error results.</remarks>
        public bool IsRequired { get; set; }

        string IValueDescriptor.ValueName => Name;

        /// <summary>
        /// The <see cref="System.Type"/> that the option's arguments are expected to be parsed as.
        /// </summary>
        public Type ValueType => Argument.ValueType;

        bool IValueDescriptor.HasDefaultValue => Argument.HasDefaultValue;

        object? IValueDescriptor.GetDefaultValue() => Argument.GetDefaultValue();

        private protected override string DefaultName => GetLongestAlias(true);

        /// <inheritdoc />
        public override IEnumerable<CompletionItem> GetCompletions(CompletionContext context)
        {
            if (Argument is null)
            {
                return Array.Empty<CompletionItem>();
            }

            List<CompletionItem>? completions = null;

            foreach (var completion in Argument.GetCompletions(context))
            {
                if (completion.Label.ContainsCaseInsensitive(context.WordToComplete))
                {
                    (completions ??= new List<CompletionItem>()).Add(completion);
                }
            }

            if (completions is null)
            {
                return Array.Empty<CompletionItem>();
            }

            return completions
                   .OrderBy(item => item.SortText.IndexOfCaseInsensitive(context.WordToComplete))
                   .ThenBy(symbol => symbol.Label, StringComparer.OrdinalIgnoreCase);
        }

        /// <summary>
        /// Parses a command line string value using the option.
        /// </summary>
        /// <remarks>The command line string input will be split into tokens as if it had been passed on the command line.</remarks>
        /// <param name="commandLine">A command line string to parse, which can include spaces and quotes equivalent to what can be entered into a terminal.</param>
        /// <returns>A parse result describing the outcome of the parse operation.</returns>
        public ParseResult Parse(string commandLine) =>
            this.GetOrCreateDefaultSimpleParser().Parse(commandLine);

        /// <summary>
        /// Parses a command line string value using the option.
        /// </summary>
        /// <param name="args">The string options to parse.</param>
        /// <returns>A parse result describing the outcome of the parse operation.</returns>
        public ParseResult Parse(string[] args) =>
            this.GetOrCreateDefaultSimpleParser().Parse(args);
    }
}<|MERGE_RESOLUTION|>--- conflicted
+++ resolved
@@ -76,29 +76,6 @@
         /// They do not apply to parent commands.
         /// </summary>
         internal bool IsGlobal { get; set; }
-
-<<<<<<< HEAD
-        /// <inheritdoc />
-        public override string Name
-        {
-            set
-            {
-                if (!HasAlias(value))
-                {
-                    _name = null;
-                    RemoveAlias(DefaultName);
-                }
-
-                base.Name = value;
-            }
-        }
-
-        internal List<Action<OptionResult>> Validators => _validators ??= new();
-
-        internal bool HasValidators => _validators is not null && _validators.Count > 0;
-=======
-        internal bool DisallowBinding { get; init; }
->>>>>>> c95d8253
 
         /// <summary>
         /// Validators that will be called when the option is matched by the parser.
