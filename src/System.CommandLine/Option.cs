﻿// Copyright (c) .NET Foundation and contributors. All rights reserved.
// Licensed under the MIT license. See LICENSE file in the project root for full license information.

using System.Collections.Generic;
using System.CommandLine.Binding;
using System.CommandLine.Completions;
using System.CommandLine.Parsing;
using System.Linq;

namespace System.CommandLine
{
    /// <summary>
    /// A symbol defining a named parameter and a value for that parameter. 
    /// </summary>
    /// <seealso cref="IdentifierSymbol" />
    public abstract class Option : IdentifierSymbol, IValueDescriptor
    {
        private List<Action<OptionResult>>? _validators;

        private protected Option(string name, string? description) : base(description)
        {
            if (name is null)
            {
                throw new ArgumentNullException(nameof(name));
            }

            AddAlias(name);
        }

        private protected Option(string[] aliases, string? description) : base(description)
        {
            if (aliases is null)
            {
                throw new ArgumentNullException(nameof(aliases));
            }

            if (aliases.Length == 0)
            {
                throw new ArgumentException("An option must have at least one alias.", nameof(aliases));
            }

            for (var i = 0; i < aliases.Length; i++)
            {
                AddAlias(aliases[i]);
            }
        }

        /// <summary>
        /// Gets the <see cref="Argument">argument</see> for the option.
        /// </summary>
        internal abstract Argument Argument { get; }

        /// <summary>
        /// Gets or sets the name of the argument when displayed in help.
        /// </summary>
        /// <value>
        /// The name of the argument when displayed in help.
        /// </value>
        public string? ArgumentHelpName
        {
            get => Argument.HelpName;
            set => Argument.HelpName = value;
        }

        /// <summary>
        /// Gets or sets the arity of the option.
        /// </summary>
        public ArgumentArity Arity
        {
            get => Argument.Arity;
            set => Argument.Arity = value;
        }

        /// <summary>
        /// Global options are applied to the command and recursively to subcommands.
        /// They do not apply to parent commands.
        /// </summary>
        internal bool IsGlobal { get; set; }

        internal bool DisallowBinding { get; init; }

        /// <summary>
        /// Validators that will be called when the option is matched by the parser.
        /// </summary>
        public List<Action<OptionResult>> Validators => _validators ??= new();

        internal bool HasValidators => _validators is not null && _validators.Count > 0;

        /// <summary>
        /// Gets the list of completion sources for the option.
        /// </summary>
        public List<Func<CompletionContext, IEnumerable<CompletionItem>>> CompletionSources => Argument.CompletionSources;

        /// <summary>
        /// Gets a value that indicates whether multiple argument tokens are allowed for each option identifier token.
        /// </summary>
        /// <example>
        /// If set to <see langword="true"/>, the following command line is valid for passing multiple arguments:
        /// <code>
        /// > --opt 1 2 3
        /// </code>
        /// The following is equivalent and is always valid:
        /// <code>
        /// > --opt 1 --opt 2 --opt 3
        /// </code>
        /// </example>
        public bool AllowMultipleArgumentsPerToken { get; set; }

        internal virtual bool IsGreedy
            => Argument.Arity.MinimumNumberOfValues > 0 && Argument.ValueType != typeof(bool);

        /// <summary>
        /// Indicates whether the option is required when its parent command is invoked.
        /// </summary>
        /// <remarks>When an option is required and its parent command is invoked without it, an error results.</remarks>
        public bool IsRequired { get; set; }

        string IValueDescriptor.ValueName => Name;

        /// <summary>
        /// The <see cref="System.Type"/> that the option's arguments are expected to be parsed as.
        /// </summary>
        public Type ValueType => Argument.ValueType;

        bool IValueDescriptor.HasDefaultValue => Argument.HasDefaultValue;

        object? IValueDescriptor.GetDefaultValue() => Argument.GetDefaultValue();

        private protected override string DefaultName => GetLongestAlias(true);

        /// <inheritdoc />
        public override IEnumerable<CompletionItem> GetCompletions(CompletionContext context)
        {
            if (Argument is null)
            {
                return Array.Empty<CompletionItem>();
            }

            List<CompletionItem>? completions = null;

            foreach (var completion in Argument.GetCompletions(context))
            {
                if (completion.Label.ContainsCaseInsensitive(context.WordToComplete))
                {
                    (completions ??= new List<CompletionItem>()).Add(completion);
                }
            }

            if (completions is null)
            {
                return Array.Empty<CompletionItem>();
            }

            return completions
                   .OrderBy(item => item.SortText.IndexOfCaseInsensitive(context.WordToComplete))
                   .ThenBy(symbol => symbol.Label, StringComparer.OrdinalIgnoreCase);
        }

        /// <summary>
<<<<<<< HEAD
        /// Configures the option to accept only the specified values, and to suggest them as command line completions.
        /// </summary>
        /// <param name="values">The values that are allowed for the option.</param>
        /// <returns>The configured option.</returns>
        public Option AcceptOnlyFromAmong(params string[] values)
        {
            Argument.AcceptOnlyFromAmong(values);

            return this;
        }

        /// <summary>
        /// Adds completions for the option.
        /// </summary>
        /// <param name="completions">The completions to add.</param>
        /// <returns>The configured option.</returns>
        public Option AddCompletions(params string[] completions)
        {
            Argument.Completions.Add(completions);
            return this;
        }

        /// <summary>
        /// Adds completions for the option.
        /// </summary>
        /// <param name="completionsDelegate">A function that will be called to provide completions.</param>
        /// <returns>The configured option.</returns>
        public Option AddCompletions(Func<CompletionContext, IEnumerable<string>> completionsDelegate)
        {
            Argument.Completions.Add(completionsDelegate);
            return this;
        }

        /// <summary>
        /// Adds completions for the option.
        /// </summary>
        /// <param name="completionsDelegate">A function that will be called to provide completions.</param>
        /// <returns>The configured option.</returns>
        public Option AddCompletions(Func<CompletionContext, IEnumerable<CompletionItem>> completionsDelegate)
        {
            Argument.Completions.Add(completionsDelegate);
            return this;
        }

        /// <summary>
        /// Configures the option to accept only values representing legal file paths.
        /// </summary>
        /// <returns>The configured option.</returns>
        public Option AcceptLegalFilePathsOnly()
        {
            Argument.AcceptLegalFilePathsOnly();
            return this;
        }

        /// <summary>
        /// Configures the option to accept only values representing legal file names.
        /// </summary>
        /// <remarks>A parse error will result, for example, if file path separators are found in the parsed value.</remarks>
        /// <returns>The configured option.</returns>
        public Option AcceptLegalFileNamesOnly()
        {
            Argument.AcceptLegalFileNamesOnly();
            return this;
        }

        /// <summary>
=======
>>>>>>> 9eae53a3
        /// Parses a command line string value using the option.
        /// </summary>
        /// <remarks>The command line string input will be split into tokens as if it had been passed on the command line.</remarks>
        /// <param name="commandLine">A command line string to parse, which can include spaces and quotes equivalent to what can be entered into a terminal.</param>
        /// <returns>A parse result describing the outcome of the parse operation.</returns>
        public ParseResult Parse(string commandLine) =>
            this.GetOrCreateDefaultSimpleParser().Parse(commandLine);

        /// <summary>
        /// Parses a command line string value using the option.
        /// </summary>
        /// <param name="args">The string options to parse.</param>
        /// <returns>A parse result describing the outcome of the parse operation.</returns>
        public ParseResult Parse(string[] args) =>
            this.GetOrCreateDefaultSimpleParser().Parse(args);
    }
}<|MERGE_RESOLUTION|>--- conflicted
+++ resolved
@@ -157,75 +157,6 @@
         }
 
         /// <summary>
-<<<<<<< HEAD
-        /// Configures the option to accept only the specified values, and to suggest them as command line completions.
-        /// </summary>
-        /// <param name="values">The values that are allowed for the option.</param>
-        /// <returns>The configured option.</returns>
-        public Option AcceptOnlyFromAmong(params string[] values)
-        {
-            Argument.AcceptOnlyFromAmong(values);
-
-            return this;
-        }
-
-        /// <summary>
-        /// Adds completions for the option.
-        /// </summary>
-        /// <param name="completions">The completions to add.</param>
-        /// <returns>The configured option.</returns>
-        public Option AddCompletions(params string[] completions)
-        {
-            Argument.Completions.Add(completions);
-            return this;
-        }
-
-        /// <summary>
-        /// Adds completions for the option.
-        /// </summary>
-        /// <param name="completionsDelegate">A function that will be called to provide completions.</param>
-        /// <returns>The configured option.</returns>
-        public Option AddCompletions(Func<CompletionContext, IEnumerable<string>> completionsDelegate)
-        {
-            Argument.Completions.Add(completionsDelegate);
-            return this;
-        }
-
-        /// <summary>
-        /// Adds completions for the option.
-        /// </summary>
-        /// <param name="completionsDelegate">A function that will be called to provide completions.</param>
-        /// <returns>The configured option.</returns>
-        public Option AddCompletions(Func<CompletionContext, IEnumerable<CompletionItem>> completionsDelegate)
-        {
-            Argument.Completions.Add(completionsDelegate);
-            return this;
-        }
-
-        /// <summary>
-        /// Configures the option to accept only values representing legal file paths.
-        /// </summary>
-        /// <returns>The configured option.</returns>
-        public Option AcceptLegalFilePathsOnly()
-        {
-            Argument.AcceptLegalFilePathsOnly();
-            return this;
-        }
-
-        /// <summary>
-        /// Configures the option to accept only values representing legal file names.
-        /// </summary>
-        /// <remarks>A parse error will result, for example, if file path separators are found in the parsed value.</remarks>
-        /// <returns>The configured option.</returns>
-        public Option AcceptLegalFileNamesOnly()
-        {
-            Argument.AcceptLegalFileNamesOnly();
-            return this;
-        }
-
-        /// <summary>
-=======
->>>>>>> 9eae53a3
         /// Parses a command line string value using the option.
         /// </summary>
         /// <remarks>The command line string input will be split into tokens as if it had been passed on the command line.</remarks>
