﻿// Copyright (c) .NET Foundation and contributors. All rights reserved.
// Licensed under the MIT license. See LICENSE file in the project root for full license information.

using System.Collections.Generic;
using System.CommandLine.Binding;
using System.CommandLine.Completions;
using System.CommandLine.Parsing;
using System.Linq;

namespace System.CommandLine
{
    /// <summary>
    /// A symbol defining a named parameter and a value for that parameter. 
    /// </summary>
    /// <seealso cref="IdentifierSymbol" />
    public abstract class Option : IdentifierSymbol, IValueDescriptor
    {
        private List<Action<OptionResult>>? _validators;

        private protected Option(string name, string? description) : base(description)
        {
            if (name is null)
            {
                throw new ArgumentNullException(nameof(name));
            }

            AddAlias(name);
        }

        private protected Option(string[] aliases, string? description) : base(description)
        {
            if (aliases is null)
            {
                throw new ArgumentNullException(nameof(aliases));
            }

            if (aliases.Length == 0)
            {
                throw new ArgumentException("An option must have at least one alias.", nameof(aliases));
            }

            for (var i = 0; i < aliases.Length; i++)
            {
                AddAlias(aliases[i]);
            }
        }

        /// <summary>
        /// Gets the <see cref="Argument">argument</see> for the option.
        /// </summary>
        internal abstract Argument Argument { get; }

        /// <summary>
        /// Gets or sets the name of the argument when displayed in help.
        /// </summary>
        /// <value>
        /// The name of the argument when displayed in help.
        /// </value>
        public string? ArgumentHelpName
        {
            get => Argument.HelpName;
            set => Argument.HelpName = value;
        }

        /// <summary>
        /// Gets or sets the arity of the option.
        /// </summary>
        public ArgumentArity Arity
        {
            get => Argument.Arity;
            set => Argument.Arity = value;
        }

        /// <summary>
        /// Global options are applied to the command and recursively to subcommands.
        /// They do not apply to parent commands.
        /// </summary>
        internal bool IsGlobal { get; set; }

        internal bool DisallowBinding { get; init; }

<<<<<<< HEAD
        /// <inheritdoc />
        public override string Name
        {
            set
            {
                if (!HasAlias(value))
                {
                    _name = null;
                    RemoveAlias(DefaultName);
                }

                base.Name = value;
            }
        }

        /// <summary>
        /// Validators that will be called when the option is matched by the parser.
        /// </summary>
        public List<Action<OptionResult>> Validators => _validators ??= new();
=======
        internal List<Action<OptionResult>> Validators => _validators ??= new();
>>>>>>> 4a82c9e8

        internal bool HasValidators => _validators is not null && _validators.Count > 0;

        /// <summary>
<<<<<<< HEAD
        /// Gets the list of completion sources for the option.
        /// </summary>
        public List<Func<CompletionContext, IEnumerable<CompletionItem>>> CompletionSources => Argument.CompletionSources;

        /// <summary>
        /// Indicates whether a given alias exists on the option, regardless of its prefix.
        /// </summary>
        /// <param name="alias">The alias, which can include a prefix.</param>
        /// <returns><see langword="true"/> if the alias exists; otherwise, <see langword="false"/>.</returns>
        public bool HasAliasIgnoringPrefix(string alias)
        {
            ReadOnlySpan<char> rawAlias = alias.AsSpan(alias.GetPrefixLength());

            foreach (string existingAlias in _aliases)
            {
                if (MemoryExtensions.Equals(existingAlias.AsSpan(existingAlias.GetPrefixLength()), rawAlias, StringComparison.CurrentCulture))
                {
                    return true;
                }
            }

            return false;
        }

        /// <summary>
=======
>>>>>>> 4a82c9e8
        /// Gets a value that indicates whether multiple argument tokens are allowed for each option identifier token.
        /// </summary>
        /// <example>
        /// If set to <see langword="true"/>, the following command line is valid for passing multiple arguments:
        /// <code>
        /// > --opt 1 2 3
        /// </code>
        /// The following is equivalent and is always valid:
        /// <code>
        /// > --opt 1 --opt 2 --opt 3
        /// </code>
        /// </example>
        public bool AllowMultipleArgumentsPerToken { get; set; }

        internal virtual bool IsGreedy
            => Argument.Arity.MinimumNumberOfValues > 0 && Argument.ValueType != typeof(bool);

        /// <summary>
        /// Indicates whether the option is required when its parent command is invoked.
        /// </summary>
        /// <remarks>When an option is required and its parent command is invoked without it, an error results.</remarks>
        public bool IsRequired { get; set; }

        string IValueDescriptor.ValueName => Name;

        /// <summary>
        /// The <see cref="System.Type"/> that the option's arguments are expected to be parsed as.
        /// </summary>
        public Type ValueType => Argument.ValueType;

        bool IValueDescriptor.HasDefaultValue => Argument.HasDefaultValue;

        object? IValueDescriptor.GetDefaultValue() => Argument.GetDefaultValue();

        private protected override string DefaultName => GetLongestAlias(true);

        /// <inheritdoc />
        public override IEnumerable<CompletionItem> GetCompletions(CompletionContext context)
        {
            if (Argument is null)
            {
                return Array.Empty<CompletionItem>();
            }

            List<CompletionItem>? completions = null;

            foreach (var completion in Argument.GetCompletions(context))
            {
                if (completion.Label.ContainsCaseInsensitive(context.WordToComplete))
                {
                    (completions ??= new List<CompletionItem>()).Add(completion);
                }
            }

            if (completions is null)
            {
                return Array.Empty<CompletionItem>();
            }

            return completions
                   .OrderBy(item => item.SortText.IndexOfCaseInsensitive(context.WordToComplete))
                   .ThenBy(symbol => symbol.Label, StringComparer.OrdinalIgnoreCase);
        }

        /// <summary>
        /// Parses a command line string value using the option.
        /// </summary>
        /// <remarks>The command line string input will be split into tokens as if it had been passed on the command line.</remarks>
        /// <param name="commandLine">A command line string to parse, which can include spaces and quotes equivalent to what can be entered into a terminal.</param>
        /// <returns>A parse result describing the outcome of the parse operation.</returns>
        public ParseResult Parse(string commandLine) =>
            this.GetOrCreateDefaultSimpleParser().Parse(commandLine);

        /// <summary>
        /// Parses a command line string value using the option.
        /// </summary>
        /// <param name="args">The string options to parse.</param>
        /// <returns>A parse result describing the outcome of the parse operation.</returns>
        public ParseResult Parse(string[] args) =>
            this.GetOrCreateDefaultSimpleParser().Parse(args);
    }
}<|MERGE_RESOLUTION|>--- conflicted
+++ resolved
@@ -79,61 +79,19 @@
 
         internal bool DisallowBinding { get; init; }
 
-<<<<<<< HEAD
-        /// <inheritdoc />
-        public override string Name
-        {
-            set
-            {
-                if (!HasAlias(value))
-                {
-                    _name = null;
-                    RemoveAlias(DefaultName);
-                }
-
-                base.Name = value;
-            }
-        }
-
         /// <summary>
         /// Validators that will be called when the option is matched by the parser.
         /// </summary>
         public List<Action<OptionResult>> Validators => _validators ??= new();
-=======
-        internal List<Action<OptionResult>> Validators => _validators ??= new();
->>>>>>> 4a82c9e8
 
         internal bool HasValidators => _validators is not null && _validators.Count > 0;
 
         /// <summary>
-<<<<<<< HEAD
         /// Gets the list of completion sources for the option.
         /// </summary>
         public List<Func<CompletionContext, IEnumerable<CompletionItem>>> CompletionSources => Argument.CompletionSources;
 
         /// <summary>
-        /// Indicates whether a given alias exists on the option, regardless of its prefix.
-        /// </summary>
-        /// <param name="alias">The alias, which can include a prefix.</param>
-        /// <returns><see langword="true"/> if the alias exists; otherwise, <see langword="false"/>.</returns>
-        public bool HasAliasIgnoringPrefix(string alias)
-        {
-            ReadOnlySpan<char> rawAlias = alias.AsSpan(alias.GetPrefixLength());
-
-            foreach (string existingAlias in _aliases)
-            {
-                if (MemoryExtensions.Equals(existingAlias.AsSpan(existingAlias.GetPrefixLength()), rawAlias, StringComparison.CurrentCulture))
-                {
-                    return true;
-                }
-            }
-
-            return false;
-        }
-
-        /// <summary>
-=======
->>>>>>> 4a82c9e8
         /// Gets a value that indicates whether multiple argument tokens are allowed for each option identifier token.
         /// </summary>
         /// <example>
