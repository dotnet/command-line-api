﻿// Copyright (c) .NET Foundation and contributors. All rights reserved.
// Licensed under the MIT license. See LICENSE file in the project root for full license information.

using System.Collections.Generic;

namespace System.CommandLine.Parsing
{
    /// <summary>
    /// Parses command line input.
    /// </summary>
    public class Parser
    {
        /// <param name="configuration">The configuration on which the parser's grammar and behaviors are based.</param>
        /// <exception cref="ArgumentNullException"></exception>
        public Parser(CommandLineConfiguration configuration)
        {
            Configuration = configuration ?? throw new ArgumentNullException(nameof(configuration));
<<<<<<< HEAD

            if (configuration.RootCommand.ImplicitParser is null)
            {
                configuration.RootCommand.ImplicitParser = this;
            }
=======
>>>>>>> 9d9132e8
        }

        /// <param name="command">The root command for the parser.</param>
        public Parser(Command command) : this(new CommandLineConfiguration(command))
        {
        }
        
        /// <summary>
        /// Initializes a new instance of the Parser class with using the default <seealso cref="RootCommand"/>.
        /// </summary>
        public Parser() : this(new RootCommand())
        {
        }

        /// <summary>
        /// The configuration on which the parser's grammar and behaviors are based.
        /// </summary>
        public CommandLineConfiguration Configuration { get; }

        /// <summary>
        /// Parses a list of arguments.
        /// </summary>
        /// <param name="arguments">The string array typically passed to a program's <c>Main</c> method.</param>
        /// <param name="rawInput">Holds the value of a complete command line input prior to splitting and tokenization, when provided. This will typically not be available when the parser is called from <c>Program.Main</c>. It is primarily used when calculating completions via the <c>dotnet-suggest</c> tool.</param>
        /// <returns>A <see cref="ParseResult"/> providing details about the parse operation.</returns>
        public ParseResult Parse(
            IReadOnlyList<string> arguments,
            string? rawInput = null)
        {
            var tokenizeResult = arguments.Tokenize(Configuration);

            var operation = new ParseOperation(
                tokenizeResult,
                Configuration);

            operation.Parse();

            var visitor = new ParseResultVisitor(
                this,
                tokenizeResult,
                operation.UnparsedTokens,
                operation.UnmatchedTokens,
                rawInput);

            visitor.Visit(operation.RootCommandNode!);

            return visitor.GetResult();
        }
    }
}<|MERGE_RESOLUTION|>--- conflicted
+++ resolved
@@ -15,14 +15,6 @@
         public Parser(CommandLineConfiguration configuration)
         {
             Configuration = configuration ?? throw new ArgumentNullException(nameof(configuration));
-<<<<<<< HEAD
-
-            if (configuration.RootCommand.ImplicitParser is null)
-            {
-                configuration.RootCommand.ImplicitParser = this;
-            }
-=======
->>>>>>> 9d9132e8
         }
 
         /// <param name="command">The root command for the parser.</param>
