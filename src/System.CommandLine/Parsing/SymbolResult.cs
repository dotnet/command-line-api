--- conflicted
+++ resolved
@@ -2,12 +2,9 @@
 // Licensed under the MIT license. See LICENSE file in the project root for full license information.
 
 using System.Collections.Generic;
-<<<<<<< HEAD
 using System.CommandLine.Collections;
 using System.CommandLine.Completions;
-=======
 using System.Linq;
->>>>>>> 17b1f03d
 
 namespace System.CommandLine.Parsing
 {
