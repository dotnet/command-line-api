--- conflicted
+++ resolved
@@ -316,17 +316,11 @@
 
         private void ValidateCommandResult()
         {
-<<<<<<< HEAD
-            for (var i = 0; i < _innermostCommandResult!.Command.Validators.Count; i++)
-            {
-                var validator = _innermostCommandResult!.Command.Validators[i];
-=======
             var command = _innermostCommandResult!.Command;
 
             for (var i = 0; i < command.Validators.Count; i++)
             {
                 var validator = command.Validators[i];
->>>>>>> 9d9132e8
                 var errorMessage = validator(_innermostCommandResult);
 
                 if (!string.IsNullOrWhiteSpace(errorMessage))
@@ -343,14 +337,6 @@
             {
                 var options = commandToCheckForRequiredOptions.Options;
 
-<<<<<<< HEAD
-                if (option.IsRequired && _rootCommandResult!.FindResultFor(option) is null)
-                {
-                    AddErrorToResult(
-                        _innermostCommandResult,
-                        new ParseError($"Option '{option.Aliases.First()}' is required.",
-                                       _innermostCommandResult));
-=======
                 for (var i = 0; i < options.Count; i++)
                 {
                     var option = options[i];
@@ -388,7 +374,6 @@
                 else
                 {
                     break;
->>>>>>> 9d9132e8
                 }
             }
 
