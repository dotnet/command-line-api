--- conflicted
+++ resolved
@@ -166,15 +166,11 @@
                         tokenList.Add(Argument(rest));
                     }
                 }
-<<<<<<< HEAD
                 else if (configuration.EnablePosixBundling && CanBeUnbundled(arg) && TryUnbundle(arg.AsSpan(1), i))
                 {
                     continue;
                 }
-                else
-=======
                 else if (arg.Length > 0)
->>>>>>> 17b1f03d
                 {
                     tokenList.Add(Argument(arg));
                 }
