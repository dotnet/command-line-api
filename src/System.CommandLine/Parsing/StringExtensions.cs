--- conflicted
+++ resolved
@@ -410,7 +410,6 @@
         {
             Dictionary<string, Token> tokens = new(StringComparer.Ordinal);
 
-<<<<<<< HEAD
             if (directives is not null)
             {
                 for (int directiveIndex = 0; directiveIndex < directives.Count; directiveIndex++)
@@ -422,15 +421,7 @@
                 }
             }
 
-            foreach (string commandAlias in command.Aliases)
-            {
-                tokens.Add(
-                    commandAlias,
-                    new Token(commandAlias, TokenType.Command, command, Token.ImplicitPosition));
-            }
-=======
             AddCommandTokens(tokens, command);
->>>>>>> bf523f81
 
             if (command.HasSubcommands)
             {
