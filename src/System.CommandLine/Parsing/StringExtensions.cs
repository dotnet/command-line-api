﻿// Copyright (c) .NET Foundation and contributors. All rights reserved.
// Licensed under the MIT license. See LICENSE file in the project root for full license information.

using System.Collections.Generic;
using System.Globalization;
using System.IO;

namespace System.CommandLine.Parsing
{
    internal static class StringExtensions
    {
        private static readonly string[] _optionPrefixStrings = { "--", "-", "/" };
        private static readonly char[] _argumentDelimiters = { ':', '=' };

        internal static bool ContainsCaseInsensitive(
            this string source,
            string value) =>
            source.IndexOfCaseInsensitive(value) >= 0;

        internal static int IndexOfCaseInsensitive(
            this string source,
            string value) =>
            CultureInfo.InvariantCulture
                       .CompareInfo
                       .IndexOf(source,
                                value,
                                CompareOptions.OrdinalIgnoreCase);

        internal static string RemovePrefix(this string alias)
        {
            int prefixLength = GetPrefixLength(alias);
            return prefixLength > 0 ? alias.Substring(prefixLength) : alias;
        }

        internal static int GetPrefixLength(this string alias)
        {
            if (alias[0] == '-')
                return alias.Length > 1 && alias[1] == '-' ? 2 : 1;
            if (alias[0] == '/')
                return 1;

            return 0;
        }

        internal static (string? Prefix, string Alias) SplitPrefix(this string rawAlias)
        {
            for (var i = 0; i < _optionPrefixStrings.Length; i++)
            {
                var prefix = _optionPrefixStrings[i];
                if (rawAlias.StartsWith(prefix, StringComparison.Ordinal))
                {
                    return (prefix, rawAlias.Substring(prefix.Length));
                }
            }

            return (null, rawAlias);
        }

        internal static TokenizeResult Tokenize(
            this IReadOnlyList<string> args,
            CommandLineConfiguration configuration)
        {
            var errorList = new List<TokenizeError>();

            Command? currentCommand = null;
            var foundDoubleDash = false;
            var foundEndOfDirectives = !configuration.EnableDirectives;
            var argList = NormalizeRootCommand(configuration, args);
            var tokenList = new List<Token>(argList.Count);

            var knownTokens = configuration.RootCommand.ValidTokens();

            for (var i = 0; i < argList.Count; i++)
            {
                var arg = argList[i];
                
                if (foundDoubleDash)
                {
                    if (configuration.EnableLegacyDoubleDashBehavior)
                    {
                        tokenList.Add(Unparsed(arg));
                    }
                    else
                    {
                        tokenList.Add(Argument(arg));
                    }
                    continue;
                }

                if (!foundDoubleDash && 
                    arg == "--")
                {
                    tokenList.Add(DoubleDash());
                    foundDoubleDash = true;
                    continue;
                }

                if (!foundEndOfDirectives)
                {
                    if (arg.Length > 2 &&
                        arg[0] == '[' &&
                        arg[1] != ']' &&
                        arg[1] != ':' &&
                        arg.EndsWith("]", StringComparison.Ordinal))
                    {
                        tokenList.Add(Directive(arg));
                        continue;
                    }

                    if (!configuration.RootCommand.HasAlias(arg))
                    {
                        foundEndOfDirectives = true;
                    }
                }

                if (configuration.ResponseFileHandling != ResponseFileHandling.Disabled &&
                    arg.GetResponseFileReference() is { } filePath)
                {
                    ReadResponseFile(filePath, i);
                    continue;
                }

                if (knownTokens.TryGetValue(arg, out var token))
                {
                    if (PreviousTokenIsAnOptionExpectingAnArgument())
                    {
                        tokenList.Add(Argument(arg));
                    }
                    else
                    {
                        switch (token.Type)
                        {
                            case TokenType.Option:
                                tokenList.Add(Option(arg, (Option)token.Symbol!));
                                break;

                            case TokenType.Command:
                                Command cmd = (Command)token.Symbol!;
                                if (cmd != currentCommand)
                                {
                                    if (!(currentCommand is null && cmd == configuration.RootCommand))
                                    {
                                        knownTokens = cmd.ValidTokens();
                                    }
                                    currentCommand = cmd;
                                    tokenList.Add(Command(arg, cmd));
                                }
                                else
                                {
                                    tokenList.Add(Argument(arg));
                                }

                                break;
                        }
                    }
                }
                else if (arg.TrySplitIntoSubtokens(out var first, out var rest) 
                    && knownTokens.TryGetValue(first, out var subtoken) && subtoken.Type == TokenType.Option)
                {
                    tokenList.Add(Option(first, (Option)subtoken.Symbol!));

                    if (rest is { })
                    {
                        tokenList.Add(Argument(rest));
                    }
                }
                else if (configuration.EnablePosixBundling && CanBeUnbundled(arg) && TryUnbundle(arg.AsSpan(1), i))
                {
                    continue;
                }
                else if (arg.Length > 0)
                {
                    tokenList.Add(Argument(arg));
                }

                Token Argument(string value) => new(value, TokenType.Argument, default, i);

                Token Command(string value, Command cmd) => new(value, TokenType.Command, cmd, i);

                Token Option(string value, Option option) => new(value, TokenType.Option, option, i);

                Token DoubleDash() => new("--", TokenType.DoubleDash, default, i);

                Token Unparsed(string value) => new(value, TokenType.Unparsed, default, i);

                Token Directive(string value) => new(value, TokenType.Directive, default, i);
            }

            return new TokenizeResult(tokenList, errorList);

            bool CanBeUnbundled(string arg)
                => arg.Length > 2
                    && arg[0] == '-'
                    && char.IsLetter(arg[1]) // don't check for "--" prefixed args
                    && arg[2] != ':' && arg[2] != '=' // handled by TrySplitIntoSubtokens
                    && !PreviousTokenIsAnOptionExpectingAnArgument();

            bool TryUnbundle(ReadOnlySpan<char> alias, int argumentIndex)
            {
                int tokensBefore = tokenList.Count;

                string candidate = new string('-', 2); // mutable string used to avoid allocations
                unsafe
                {
                    fixed (char* pCandidate = candidate)
                    {
                        for (int i = 0; i < alias.Length; i++)
                        {
                            if (alias[i] == ':' || alias[i] == '=')
                            {
                                tokenList.Add(new Token(alias.Slice(i + 1).ToString(), TokenType.Argument, default, argumentIndex));
                                return true;
                            }

                            pCandidate[1] = alias[i];
                            if (!knownTokens.TryGetValue(candidate, out Token found))
                            {
                                if (tokensBefore != tokenList.Count && tokenList[tokenList.Count - 1].Type == TokenType.Option)
                                {
                                    // Invalid_char_in_bundle_causes_rest_to_be_interpreted_as_value
                                    tokenList.Add(new Token(alias.Slice(i).ToString(), TokenType.Argument, default, argumentIndex));
                                    return true;
                                }

                                RevertTokens(tokensBefore);
                                return false;
                            }

                            if (found.Type != TokenType.Option)
                            {
                                RevertTokens(tokensBefore);
                                return false;
                            }

                            tokenList.Add(new Token(found.Value, found.Type, found.Symbol, argumentIndex));
                            if (i != alias.Length - 1 && ((Option)found.Symbol!).IsGreedy)
                            {
                                int index = i + 1;
                                if (alias[index] == ':' || alias[index] == '=')
                                {
                                    index++; // Last_bundled_option_can_accept_argument_with_colon_separator
                                }
                                tokenList.Add(new Token(alias.Slice(index).ToString(), TokenType.Argument, default, argumentIndex));
                                return true;
                            }
                        }
                    }
                }

                return true;

                void RevertTokens(int lastValidIndex)
                {
                    for (int i = tokenList.Count - 1; i > lastValidIndex; i--)
                    {
                        tokenList.RemoveAt(i);
                    }
                }
            }

            bool PreviousTokenIsAnOptionExpectingAnArgument()
            {
                if (tokenList.Count <= 1)
                {
                    return false;
                }

                var token = tokenList[tokenList.Count - 1];

                if (token.Type != TokenType.Option)
                {
                    return false;
                }

                if (((Option)token.Symbol!).IsGreedy)
                {
                    return true;
                }

                return false;
            }

            void ReadResponseFile(string filePath, int i)
            {
                try
                {
                    var next = i + 1;

                    foreach (var newArg in ExpandResponseFile(
                        filePath,
                        configuration.ResponseFileHandling))
                    {
                        argList.Insert(next, newArg);
                        next += 1;
                    }
                }
                catch (FileNotFoundException)
                {
                    var message = configuration.LocalizationResources
                                               .ResponseFileNotFound(filePath);

                    errorList.Add(
                        new TokenizeError(message));
                }
                catch (IOException e)
                {
                    var message = configuration.LocalizationResources
                                               .ErrorReadingResponseFile(filePath, e);

                    errorList.Add(
                        new TokenizeError(message));
                }
            }
        }

        private static List<string> NormalizeRootCommand(
            CommandLineConfiguration commandLineConfiguration,
            IReadOnlyList<string>? args)
        {
            if (args is null)
            {
                args = new List<string>();
            }

            var list = new List<string>();

            string? potentialRootCommand = null;

            if (args.Count > 0)
            {
                try
                {
                    potentialRootCommand = Path.GetFileName(args[0]);
                }
                catch (ArgumentException)
                {
                    // possible exception for illegal characters in path on .NET Framework
                }

                if (potentialRootCommand != null &&
                    commandLineConfiguration.RootCommand.HasAlias(potentialRootCommand))
                {
                    list.AddRange(args);
                    return list;
                }
            }

            var commandName = commandLineConfiguration.RootCommand.Name;

            list.Add(commandName);

            int startAt = 0;

            if (FirstArgMatchesRootCommand())
            {
                startAt = 1;
            }

            for (var i = startAt; i < args.Count; i++)
            {
                list.Add(args[i]);
            }

            return list;

            bool FirstArgMatchesRootCommand()
            {
                if (potentialRootCommand is null)
                {
                    return false;
                }

                if (potentialRootCommand.Equals($"{commandName}.dll", StringComparison.OrdinalIgnoreCase))
                {
                    return true;
                }

                if (potentialRootCommand.Equals($"{commandName}.exe", StringComparison.OrdinalIgnoreCase))
                {
                    return true;
                }

                return false;
            }
        }

        private static string? GetResponseFileReference(this string arg) =>
            arg.Length > 1 && arg[0] == '@'
                ? arg.Substring(1)
                : null;

        internal static bool TrySplitIntoSubtokens(
            this string arg,
            out string first,
            out string? rest)
        {
            var i = arg.IndexOfAny(_argumentDelimiters);

            if (i >= 0)
            {
                first = arg.Substring(0, i);
                rest = arg.Substring(i + 1);
                if (rest.Length == 0)
                {
                    rest = null;
                }

                return true;
            }

            first = arg;
            rest = null;
            return false;
        }

        private static IEnumerable<string> ExpandResponseFile(
            string filePath,
            ResponseFileHandling responseFileHandling)
        {
            var lines = File.ReadAllLines(filePath);

            for (var i = 0; i < lines.Length; i++)
            {
                var line = lines[i];

                foreach (var p in SplitLine(line))
                {
                    if (p.GetResponseFileReference() is { } path)
                    {
                        foreach (var q in ExpandResponseFile(
                            path,
                            responseFileHandling))
                        {
                            yield return q;
                        }
                    }
                    else
                    {
                        yield return p;
                    }
                }
            }

            IEnumerable<string> SplitLine(string line)
            {
                var arg = line.Trim();

                if (arg.Length == 0 || arg[0] == '#')
                {
                    yield break;
                }

                switch (responseFileHandling)
                {
                    case ResponseFileHandling.ParseArgsAsLineSeparated:

                        yield return arg;

                        break;
                    case ResponseFileHandling.ParseArgsAsSpaceSeparated:

                        foreach (var word in CommandLineStringSplitter.Instance.Split(arg))
                        {
                            yield return word;
                        }

                        break;
                }
            }
        }

        private static Dictionary<string, Token> ValidTokens(this Command command)
        {
            Dictionary<string, Token> tokens = new (StringComparer.Ordinal);

            foreach (var commandAlias in command.Aliases)
            {
                tokens.Add(
                    commandAlias,
                    new Token(commandAlias, TokenType.Command, command, Token.ImplicitPosition));
            }

            var subCommands = command.SubCommands;
            for (int childIndex = 0; childIndex < subCommands.Count; childIndex++)
            {
                Command cmd = subCommands[childIndex];
                foreach (var childAlias in cmd.Aliases)
                {
                    tokens.Add(childAlias, new Token(childAlias, TokenType.Command, cmd, Token.ImplicitPosition));
                }
            }

            var options = command.Options;
            for (int childIndex = 0; childIndex < options.Count; childIndex++)
            {
                Option option = options[childIndex];
                foreach (var childAlias in option.Aliases)
                {
                    if (!option.IsGlobal || !tokens.ContainsKey(childAlias))
                    {
                        tokens.Add(childAlias, new Token(childAlias, TokenType.Option, option, Token.ImplicitPosition));
                    }
                }
            }

            Command? current = command;
            while (current is not null)
            {
                Command? parentCommand = null;
                ParentNode? parent = current.FirstParent;
                while (parent is not null)
                {
                    if ((parentCommand = parent.Symbol as Command) is not null)
                    {
<<<<<<< HEAD
                        options = parentCommand.Options;
                        for (int childIndex = 0; childIndex < options.Count; childIndex++)
                        {
                            Option option = options[childIndex];
=======
                        for (var i = 0; i < parentCommand.Options.Count; i++)
                        {
                            Option option = parentCommand.Options[i];
>>>>>>> 9d9132e8
                            if (option.IsGlobal)
                            {
                                foreach (var childAlias in option.Aliases)
                                {
                                    if (!tokens.ContainsKey(childAlias))
                                    {
                                        tokens.Add(childAlias, new Token(childAlias, TokenType.Option, option, Token.ImplicitPosition));
                                    }
                                }
                            }
                        }

                        break;
                    }
                    parent = parent.Next;
                }
                current = parentCommand;
            }

            return tokens;
        }
    }
}<|MERGE_RESOLUTION|>--- conflicted
+++ resolved
@@ -512,16 +512,10 @@
                 {
                     if ((parentCommand = parent.Symbol as Command) is not null)
                     {
-<<<<<<< HEAD
                         options = parentCommand.Options;
-                        for (int childIndex = 0; childIndex < options.Count; childIndex++)
+                        for (var i = 0; i < options.Count; i++)
                         {
-                            Option option = options[childIndex];
-=======
-                        for (var i = 0; i < parentCommand.Options.Count; i++)
-                        {
-                            Option option = parentCommand.Options[i];
->>>>>>> 9d9132e8
+                            Option option = options[i];
                             if (option.IsGlobal)
                             {
                                 foreach (var childAlias in option.Aliases)
