--- conflicted
+++ resolved
@@ -5,20 +5,13 @@
 {
     public sealed class HelpOption : Option<bool>
     {
-<<<<<<< HEAD
-=======
         private CliAction? _action;
 
->>>>>>> 48faa68d
         public HelpOption(string name, string[] aliases)
             : base(name, aliases, new Argument<bool>(name) { Arity = ArgumentArity.Zero })
         {
             AppliesToSelfAndChildren = true;
             Description = LocalizationResources.HelpOptionDescription();
-<<<<<<< HEAD
-            Action = new HelpAction();
-=======
->>>>>>> 48faa68d
         }
 
         public HelpOption() : this("--help", new[] { "-h", "/h", "-?", "/?" })
