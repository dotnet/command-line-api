﻿// Copyright (c) .NET Foundation and contributors. All rights reserved.
// Licensed under the MIT license. See LICENSE file in the project root for full license information.

namespace System.CommandLine.Help
{
    public sealed class HelpOption : Option<bool>
    {
<<<<<<< HEAD
=======
        private CliAction? _action;

>>>>>>> 649ddfc0
        /// <summary>
        /// When added to a <see cref="Command"/>, it configures the application to show help when one of the following options are specified on the command line:
        /// <code>
        ///    -h
        ///    /h
        ///    --help
        ///    -?
        ///    /?
        /// </code>
        /// </summary>
        public HelpOption() : this("--help", new[] { "-h", "/h", "-?", "/?" })
<<<<<<< HEAD
        {
        }

        /// <summary>
        /// When added to a <see cref="Command"/>, it configures the application to show help when given name or one of the aliases are specified on the command line.
        /// </summary>
        public HelpOption(string name, params string[] aliases)
            : base(name, aliases, new Argument<bool>(name) { Arity = ArgumentArity.Zero })
        {
            AppliesToSelfAndChildren = true;
            Description = LocalizationResources.HelpOptionDescription();
            Action = new HelpAction();
=======
        {
        }

        /// <summary>
        /// When added to a <see cref="Command"/>, it configures the application to show help when given name or one of the aliases are specified on the command line.
        /// </summary>
        public HelpOption(string name, params string[] aliases)
            : base(name, aliases, new Argument<bool>(name) { Arity = ArgumentArity.Zero })
        {
            AppliesToSelfAndChildren = true;
            Description = LocalizationResources.HelpOptionDescription();
        }

        /// <inheritdoc />
        public override CliAction? Action 
        { 
            get => _action ??= new HelpAction(); 
            set => _action = value ?? throw new ArgumentNullException(nameof(value));
>>>>>>> 649ddfc0
        }

        internal override bool IsGreedy => false;

        public override bool Equals(object? obj) => obj is HelpOption;

        public override int GetHashCode() => typeof(HelpOption).GetHashCode();
    }
}<|MERGE_RESOLUTION|>--- conflicted
+++ resolved
@@ -5,11 +5,8 @@
 {
     public sealed class HelpOption : Option<bool>
     {
-<<<<<<< HEAD
-=======
         private CliAction? _action;
 
->>>>>>> 649ddfc0
         /// <summary>
         /// When added to a <see cref="Command"/>, it configures the application to show help when one of the following options are specified on the command line:
         /// <code>
@@ -21,20 +18,6 @@
         /// </code>
         /// </summary>
         public HelpOption() : this("--help", new[] { "-h", "/h", "-?", "/?" })
-<<<<<<< HEAD
-        {
-        }
-
-        /// <summary>
-        /// When added to a <see cref="Command"/>, it configures the application to show help when given name or one of the aliases are specified on the command line.
-        /// </summary>
-        public HelpOption(string name, params string[] aliases)
-            : base(name, aliases, new Argument<bool>(name) { Arity = ArgumentArity.Zero })
-        {
-            AppliesToSelfAndChildren = true;
-            Description = LocalizationResources.HelpOptionDescription();
-            Action = new HelpAction();
-=======
         {
         }
 
@@ -53,7 +36,6 @@
         { 
             get => _action ??= new HelpAction(); 
             set => _action = value ?? throw new ArgumentNullException(nameof(value));
->>>>>>> 649ddfc0
         }
 
         internal override bool IsGreedy => false;
