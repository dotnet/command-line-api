﻿// Copyright (c) .NET Foundation and contributors. All rights reserved.
// Licensed under the MIT license. See LICENSE file in the project root for full license information.

namespace System.CommandLine.Help
{
    public sealed class HelpOption : Option<bool>
    {
<<<<<<< HEAD
        /// <summary>
        /// When added to a <see cref="Command"/>, it configures the application to show help when one of the following options are specified on the command line:
        /// <code>
        ///    -h
        ///    /h
        ///    --help
        ///    -?
        ///    /?
        /// </code>
        /// </summary>
        public HelpOption() : this("--help", new[] { "-h", "/h", "-?", "/?" })
        {
        }

        /// <summary>
        /// When added to a <see cref="Command"/>, it configures the application to show help when given name or one of the aliases are specified on the command line.
        /// </summary>
        public HelpOption(string name, params string[] aliases)
            : base(name, aliases, new Argument<bool>(name) { Arity = ArgumentArity.Zero })
=======
        private CliAction? _action;

        public HelpOption(string name, string[] aliases)
            : base(name, aliases, new Argument<bool>(name) { Arity = ArgumentArity.Zero })
        {
            AppliesToSelfAndChildren = true;
            Description = LocalizationResources.HelpOptionDescription();
        }

        public HelpOption() : this("--help", new[] { "-h", "/h", "-?", "/?" })
>>>>>>> b90bff74
        {
            AppliesToSelfAndChildren = true;
            Description = LocalizationResources.HelpOptionDescription();
            Action = new HelpAction();
        }

        /// <inheritdoc />
        public override CliAction? Action 
        { 
            get => _action ??= new HelpAction(); 
            set => _action = value ?? throw new ArgumentNullException(nameof(value));
        }

        internal override bool IsGreedy => false;

        public override bool Equals(object? obj) => obj is HelpOption;

        public override int GetHashCode() => typeof(HelpOption).GetHashCode();
    }
}<|MERGE_RESOLUTION|>--- conflicted
+++ resolved
@@ -5,7 +5,8 @@
 {
     public sealed class HelpOption : Option<bool>
     {
-<<<<<<< HEAD
+        private CliAction? _action;
+
         /// <summary>
         /// When added to a <see cref="Command"/>, it configures the application to show help when one of the following options are specified on the command line:
         /// <code>
@@ -25,22 +26,9 @@
         /// </summary>
         public HelpOption(string name, params string[] aliases)
             : base(name, aliases, new Argument<bool>(name) { Arity = ArgumentArity.Zero })
-=======
-        private CliAction? _action;
-
-        public HelpOption(string name, string[] aliases)
-            : base(name, aliases, new Argument<bool>(name) { Arity = ArgumentArity.Zero })
         {
             AppliesToSelfAndChildren = true;
             Description = LocalizationResources.HelpOptionDescription();
-        }
-
-        public HelpOption() : this("--help", new[] { "-h", "/h", "-?", "/?" })
->>>>>>> b90bff74
-        {
-            AppliesToSelfAndChildren = true;
-            Description = LocalizationResources.HelpOptionDescription();
-            Action = new HelpAction();
         }
 
         /// <inheritdoc />
