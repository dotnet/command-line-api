﻿// Copyright (c) .NET Foundation and contributors. All rights reserved.
// Licensed under the MIT license. See LICENSE file in the project root for full license information.

using System.CommandLine.Invocation;
using System.CommandLine.Parsing;
using System.Linq;
using System.Threading;
using System.Threading.Tasks;

namespace System.CommandLine
{
<<<<<<< HEAD
    public sealed class VersionOption : Option<bool>
    {
        /// <summary>
        /// When added to a <see cref="Command"/>, it enables the use of a <c>--version</c> option, which when specified in command line input will short circuit normal command handling and instead write out version information before exiting.
        /// </summary>
        public VersionOption() : this("--version", Array.Empty<string>())
        {
=======
    internal sealed class VersionOption : Option<bool>
    {
        private CliAction? _action;

        internal VersionOption()
            : base("--version", new Argument<bool>("--version") { Arity = ArgumentArity.Zero })
        {
            Description = LocalizationResources.VersionOptionDescription();
            AddValidators();
>>>>>>> b90bff74
        }

        /// <summary>
        /// When added to a <see cref="Command"/>, it enables the use of a provided option name and aliases, which when specified in command line input will short circuit normal command handling and instead write out version information before exiting.
        /// </summary>
        public VersionOption(string name, params string[] aliases)
            : base(name, aliases, new Argument<bool>("--version") { Arity = ArgumentArity.Zero })
        {
            Description = LocalizationResources.VersionOptionDescription();
            AddValidators();
        }

        /// <inheritdoc />
        public override CliAction? Action
        {
            get => _action ??= new VersionOptionAction();
            set => _action = value ?? throw new ArgumentNullException(nameof(value));
        }

        private void AddValidators()
        {
            Validators.Add(static result =>
            {
                if (result.Parent is CommandResult parent &&
                    parent.Children.Where(r => !(r is OptionResult optionResult && optionResult.Option is VersionOption))
                          .Any(IsNotImplicit))
                {
                    result.AddError(LocalizationResources.VersionOptionCannotBeCombinedWithOtherArguments(result.Token?.Value ?? result.Option.Name));
                }
            });
        }

        private static bool IsNotImplicit(SymbolResult symbolResult)
        {
            return symbolResult switch
            {
                ArgumentResult argumentResult => !argumentResult.IsImplicit,
                OptionResult optionResult => !optionResult.IsImplicit,
                _ => true
            };
        }

        internal override bool IsGreedy => false;

        public override bool Equals(object? obj) => obj is VersionOption;

        public override int GetHashCode() => typeof(VersionOption).GetHashCode();

        private sealed class VersionOptionAction : CliAction
        {
            public override int Invoke(InvocationContext context)
            {
                context.ParseResult.Configuration.Output.WriteLine(RootCommand.ExecutableVersion);
                return 0;
            }

            public override Task<int> InvokeAsync(InvocationContext context, CancellationToken cancellationToken = default)
                => cancellationToken.IsCancellationRequested
                    ? Task.FromCanceled<int>(cancellationToken)
                    : Task.FromResult(Invoke(context));
        }
    }
}<|MERGE_RESOLUTION|>--- conflicted
+++ resolved
@@ -9,25 +9,15 @@
 
 namespace System.CommandLine
 {
-<<<<<<< HEAD
     public sealed class VersionOption : Option<bool>
     {
+        private CliAction? _action;
+
         /// <summary>
         /// When added to a <see cref="Command"/>, it enables the use of a <c>--version</c> option, which when specified in command line input will short circuit normal command handling and instead write out version information before exiting.
         /// </summary>
         public VersionOption() : this("--version", Array.Empty<string>())
         {
-=======
-    internal sealed class VersionOption : Option<bool>
-    {
-        private CliAction? _action;
-
-        internal VersionOption()
-            : base("--version", new Argument<bool>("--version") { Arity = ArgumentArity.Zero })
-        {
-            Description = LocalizationResources.VersionOptionDescription();
-            AddValidators();
->>>>>>> b90bff74
         }
 
         /// <summary>
