--- conflicted
+++ resolved
@@ -78,117 +78,6 @@
         internal Action<HelpContext>? OnCustomize { get; set; }
 
         /// <summary>
-<<<<<<< HEAD
-        /// Gets the default sections to be written for command line help.
-        /// </summary>
-        public static IEnumerable<HelpSectionDelegate> DefaultLayout()
-        {
-            yield return SynopsisSection();
-            yield return CommandUsageSection();
-            yield return CommandArgumentsSection();
-            yield return OptionsSection();
-            yield return SubcommandsSection();
-            yield return AdditionalArgumentsSection();
-        }
-
-        /// <summary>
-        /// Writes a help section describing a command's synopsis.
-        /// </summary>
-        public static HelpSectionDelegate SynopsisSection() =>
-            ctx =>
-            {
-                ctx.HelpBuilder.WriteHeading(ctx.HelpBuilder.LocalizationResources.HelpDescriptionTitle(), ctx.Command.Description, ctx.Output);
-            };
-
-        /// <summary>
-        /// Writes a help section describing a command's usage.
-        /// </summary>
-        public static HelpSectionDelegate CommandUsageSection() =>
-            ctx =>
-            {
-                ctx.HelpBuilder.WriteHeading(ctx.HelpBuilder.LocalizationResources.HelpUsageTitle(), ctx.HelpBuilder.GetUsage(ctx.Command), ctx.Output);
-            };
-
-        ///  <summary>
-        /// Writes a help section describing a command's arguments.
-        ///  </summary>
-        public static HelpSectionDelegate CommandArgumentsSection() =>
-            ctx =>
-            {
-                TwoColumnHelpRow[] commandArguments = ctx.HelpBuilder.GetCommandArgumentRows(ctx.Command, ctx).ToArray();
-
-                if (commandArguments.Length <= 0)
-                {
-                    ctx.WasSectionSkipped = true;
-                    return;
-                }
-
-                ctx.HelpBuilder.WriteHeading(ctx.HelpBuilder.LocalizationResources.HelpArgumentsTitle(), null, ctx.Output);
-                ctx.HelpBuilder.WriteColumns(commandArguments, ctx);
-            };
-
-        ///  <summary>
-        /// Writes a help section describing a command's options.
-        ///  </summary>
-        public static HelpSectionDelegate OptionsSection() =>
-            ctx =>
-            {
-                List<TwoColumnHelpRow> options = new();
-                HashSet<IOption> uniqueOptions = new(); // global help aliases may be duplicated, we just ignore them
-                AddOptions(ctx, options, ctx.Command.Options, uniqueOptions);
-
-                Command? current = ctx.Command as Command;
-                while (current is not null)
-                {
-                    Command? parentCommand = null;
-                    for (int parentIndex = 0; parentIndex < current.Parents.Count; parentIndex++)
-                    {
-                        if ((parentCommand = current.Parents[parentIndex] as Command) is not null)
-                        {
-                            AddOptions(ctx, options, parentCommand.GlobalOptions, uniqueOptions);
-                            break;
-                        }
-                    }
-                    current = parentCommand;
-                }
-
-                if (options.Count <= 0)
-                {
-                    ctx.WasSectionSkipped = true;
-                    return;
-                }
-
-                ctx.HelpBuilder.WriteHeading(ctx.HelpBuilder.LocalizationResources.HelpOptionsTitle(), null, ctx.Output);
-                ctx.HelpBuilder.WriteColumns(options, ctx);
-                ctx.Output.WriteLine();
-
-                static void AddOptions(HelpContext context, List<TwoColumnHelpRow> list, IReadOnlyList<IOption> options, HashSet<IOption> uniqueOptions)
-                {
-                    foreach (IOption option in options)
-                    {
-                        if (!option.IsHidden && uniqueOptions.Add(option))
-                        {
-                            list.Add(context.HelpBuilder.GetTwoColumnRow(option, context));
-                        }
-                    }
-                }
-            };
-
-        ///  <summary>
-        /// Writes a help section describing a command's subcommands.
-        ///  </summary>
-        public static HelpSectionDelegate SubcommandsSection() =>
-            ctx => ctx.HelpBuilder.WriteSubcommands(ctx);
-
-        ///  <summary>
-        /// Writes a help section describing a command's additional arguments, typically shown only when <see cref="Command.TreatUnmatchedTokensAsErrors"/> is set to <see langword="true"/>.
-        ///  </summary>
-        public static HelpSectionDelegate AdditionalArgumentsSection() =>
-            ctx => ctx.HelpBuilder.WriteAdditionalArguments(ctx);
-
-        /// <summary>
-=======
->>>>>>> 17b1f03d
         /// Specifies custom help details for a specific symbol.
         /// </summary>
         /// <param name="symbol">The symbol to specify custom help details for.</param>
