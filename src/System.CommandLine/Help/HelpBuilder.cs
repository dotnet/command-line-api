﻿// Copyright (c) .NET Foundation and contributors. All rights reserved.
// Licensed under the MIT license. See LICENSE file in the project root for full license information.

using System.Collections.Generic;
using System.CommandLine.IO;
using System.CommandLine.Parsing;
using System.Linq;
using System.Text;
using System.Text.RegularExpressions;
using static System.CommandLine.Help.DefaultHelpText;

namespace System.CommandLine.Help
{
    public class HelpBuilder : IHelpBuilder
    {
        protected const int DefaultColumnGutter = 4;
        protected const int DefaultIndentationSize = 2;
        protected const int WindowMargin = 2;
        private int _indentationLevel;

        protected IConsole Console { get; }

        public int ColumnGutter { get; } 

        public int IndentationSize { get; } 

        public int MaxWidth { get; } 

        /// <summary>
        /// Brokers the generation and output of help text of <see cref="Symbol"/>
        /// and the <see cref="IConsole"/>
        /// </summary>
        /// <param name="console"><see cref="IConsole"/> instance to write the help text output</param>
        /// <param name="columnGutter">
        /// Number of characters to pad invocation information from their descriptions
        /// </param>
        /// <param name="indentationSize">Number of characters to indent new lines</param>
        /// <param name="maxWidth">
        /// Maximum number of characters available for each line to write to the console
        /// </param>
        public HelpBuilder(
            IConsole console,
            int? columnGutter = null,
            int? indentationSize = null,
            int? maxWidth = null)
        {
            Console = console ?? throw new ArgumentNullException(nameof(console));
            ColumnGutter = columnGutter ?? DefaultColumnGutter;
            IndentationSize = indentationSize ?? DefaultIndentationSize;

            MaxWidth = maxWidth
                       ?? (Console is SystemConsole
                               ? GetConsoleWindowWidth()
                               : int.MaxValue);
        }

        /// <inheritdoc />
        public virtual void Write(ICommand command)
        {
            if (command is null)
            {
                throw new ArgumentNullException(nameof(command));
            }

            AddSynopsis(command);
            AddUsage(command);
            AddArguments(command);
            AddOptions(command);
            AddSubcommands(command);
            AddAdditionalArguments(command);
        }

        protected int CurrentIndentation => _indentationLevel * IndentationSize;

        /// <summary>
        /// Increases the current indentation level
        /// </summary>
        protected void Indent(int levels = 1)
        {
            _indentationLevel += levels;
        }

        /// <summary>
        /// Decreases the current indentation level
        /// </summary>
        protected void Outdent(int levels = 1)
        {
            if (_indentationLevel == 0)
            {
                throw new InvalidOperationException("Cannot outdent any further");
            }

            _indentationLevel -= levels;
        }

        /// <summary>
        /// Gets the currently available space based on the <see cref="MaxWidth"/> from the window
        /// and the current indentation level
        /// </summary>
        /// <returns>The number of characters available on the current line</returns>
        protected int GetAvailableWidth()
        {
            return MaxWidth - CurrentIndentation - WindowMargin;
        }

        /// <summary>
        /// Create a string of whitespace for the supplied number of characters
        /// </summary>
        /// <param name="width">The length of whitespace required</param>
        /// <returns>A string of <see cref="width"/> whitespace characters</returns>
        protected static string GetPadding(int width)
        {
            return new string(' ', width);
        }

        /// <summary>
        /// Writes a blank line to the console
        /// </summary>
        private void AppendBlankLine()
        {
            Console.Out.WriteLine();
        }


        /// <summary>
        /// Writes whitespace to the console based on the provided offset,
        /// defaulting to the <see cref="CurrentIndentation"/>
        /// </summary>
        /// <param name="offset">Number of characters to pad</param>
        private void AppendPadding(int? offset = null)
        {
            var padding = GetPadding(offset ?? CurrentIndentation);
            Console.Out.Write(padding);
        }

        /// <summary>
        /// Writes a new line of text to the console, padded with a supplied offset
        /// defaulting to the <see cref="CurrentIndentation"/>
        /// </summary>
        /// <param name="text">The text content to write to the console</param>
        /// <param name="offset">Number of characters to pad the text</param>
        private void AppendLine(string text, int? offset = null)
        {
            AppendPadding(offset);
            Console.Out.WriteLine(text ?? "");
        }

        /// <summary>
        /// Writes text to the console, padded with a supplied offset
        /// </summary>
        /// <param name="text">Text content to write to the console</param>
        /// <param name="offset">Number of characters to pad the text</param>
        private void AppendText(string text, int? offset = null)
        {
            AppendPadding(offset);
            Console.Out.Write(text ?? "");
        }

        /// <summary>
        /// Writes heading text to the console.
        /// </summary>
        /// <param name="heading">Heading text content to write to the console</param>
        /// <exception cref="ArgumentNullException"></exception>
        private void AppendHeading(string? heading)
        {
            if (heading is null)
            {
                throw new ArgumentNullException(nameof(heading));
            }

            AppendLine(heading);
        }

        /// <summary>
        /// Writes a description block to the console
        /// </summary>
        /// <param name="description">Description text to write to the console</param>
        /// <exception cref="ArgumentNullException"></exception>
        private void AppendDescription(string description)
        {
            if (description is null)
            {
                throw new ArgumentNullException(nameof(description));
            }

            var availableWidth = GetAvailableWidth();
            var descriptionLines = SplitText(description, availableWidth);

            foreach (var descriptionLine in descriptionLines)
            {
                AppendLine(descriptionLine, CurrentIndentation);
            }
        }

        /// <summary>
        /// Adds columnar content for a <see cref="HelpItem"/> using the current indentation
        /// for the line, and adding the appropriate padding between the columns
        /// </summary>
        /// <param name="helpItem">
        /// Current <see cref="HelpItem" /> to write to the console
        /// </param>
        /// <param name="maxInvocationWidth">
        /// Maximum number of characters accross all <see cref="HelpItem">help items</see>
        /// occupied by the invocation text
        /// </param>
        protected void AppendHelpItem(HelpItem helpItem, int maxInvocationWidth)
        {
            if (helpItem is null)
            {
                throw new ArgumentNullException(nameof(helpItem));
            }

            AppendText(helpItem.Invocation, CurrentIndentation);

            var offset = maxInvocationWidth + ColumnGutter - helpItem.Invocation.Length;
            var availableWidth = GetAvailableWidth();
            var maxDescriptionWidth = availableWidth - maxInvocationWidth - ColumnGutter;
            var descriptionColumn = helpItem.Description;
            if (helpItem.HasDefaultValueHint)
            {
                descriptionColumn += " " + helpItem.DefaultValueHint;
            }
            var descriptionLines = SplitText(descriptionColumn, maxDescriptionWidth);
            var lineCount = descriptionLines.Count;

            AppendLine(descriptionLines.FirstOrDefault(), offset);

            if (lineCount == 1)
            {
                return;
            }

            offset = CurrentIndentation + maxInvocationWidth + ColumnGutter;

            foreach (var descriptionLine in descriptionLines.Skip(1))
            {
                AppendLine(descriptionLine, offset);
            }
        }

        /// <summary>
        /// Takes a string of text and breaks it into lines of <see cref="maxLength"/>
        /// characters. This does not preserve any formatting of the incoming text.
        /// </summary>
        /// <param name="text">Text content to split into writable lines</param>
        /// <param name="maxLength">
        /// Maximum number of characters allowed for writing the supplied <see cref="text"/>
        /// </param>
        /// <returns>
        /// Collection of lines of at most <see cref="maxLength"/> characters
        /// generated from the supplied <see cref="text"/>
        /// </returns>
        protected virtual IReadOnlyCollection<string> SplitText(string text, int maxLength)
        {
            var cleanText = Regex.Replace(text, "\\s+", " ");
            var textLength = cleanText.Length;

            if (string.IsNullOrWhiteSpace(cleanText) || textLength < maxLength)
            {
                return new[] {cleanText};
            }

            var lines = new List<string>();
            var builder = new StringBuilder();

            foreach (var item in cleanText.Split(new char[0], StringSplitOptions.RemoveEmptyEntries))
            {
                var length = item.Length + builder.Length;

                if (length >= maxLength)
                {
                    lines.Add(builder.ToString());
                    builder.Clear();
                }

                if (builder.Length > 0)
                {
                    builder.Append(" ");
                }

                builder.Append(item);
            }

            if (builder.Length > 0)
            {
                lines.Add(builder.ToString());
            }

            return lines;
        }

        /// <summary>
        /// Formats the help rows for a given argument
        /// </summary>
        /// <param name="symbol"></param>
        /// <returns>A new <see cref="HelpItem"/></returns>
        private IEnumerable<HelpItem> GetArgumentHelpItems(ISymbol symbol)
        {
            foreach (var argument in symbol.Arguments())
            {
                if(ShouldShowHelp(argument))
                {
                    var argumentDescriptor = ArgumentDescriptor(argument);

                    var invocation = string.IsNullOrWhiteSpace(argumentDescriptor)
                                        ? ""
                                        : $"<{argumentDescriptor}>";

                    var argumentDescription = argument?.Description ?? "";
                
                    yield return new HelpItem(invocation,
                                              argumentDescription,
                                              BuildDefaultValueHint(argument));
                }
            }

            string BuildDefaultValueHint(IArgument argument)
            {
                var hint = DefaultValueHint(argument);
                return !string.IsNullOrWhiteSpace(hint) ? $"[{hint}]" : null;
            }
        }

        protected virtual string ArgumentDescriptor(IArgument argument)
        {
            if (argument.ValueType == typeof(bool) || argument.ValueType == typeof(bool?) )
            {
                return "";
            }

            var suggestions = argument.GetSuggestions().ToArray();
            if (suggestions.Length > 0)
            {
                return string.Join("|", suggestions);
            }

            return argument.Name;
        }

        protected virtual string DefaultValueHint(IArgument argument, bool isSingleArgument = true) =>
            (argument.HasDefaultValue, isSingleArgument, ShouldShowDefaultValueHint(argument)) switch
            {
                (true, true, true) => $"default: {argument.GetDefaultValue()}",
                (true, false, true) => $"{argument.Name}: {argument.GetDefaultValue()}",
                _ => ""
            };

        /// <summary>
        /// Formats the help rows for a given option
        /// </summary>
        /// <param name="symbol"></param>
        /// <returns>A new <see cref="HelpItem"/></returns>
        private IEnumerable<HelpItem> GetOptionHelpItems(ISymbol symbol)
        {
            var rawAliases = symbol
                             .RawAliases
                             .Select(r => r.SplitPrefix())
                             .OrderBy(r => r.prefix, StringComparer.OrdinalIgnoreCase)
                             .ThenBy(r => r.alias, StringComparer.OrdinalIgnoreCase)
                             .GroupBy(t => t.alias)
                             .Select(t => t.First())
                             .Select(t => $"{t.prefix}{t.alias}");

            var invocation = string.Join(", ", rawAliases);

            if (ShouldShowHelp(symbol))
            {
                foreach (var argument in symbol.Arguments())
                {
                    if (ShouldShowHelp(argument) &&
                        !string.IsNullOrWhiteSpace(argument.Name))
                    {
                        var argumentDescriptor = ArgumentDescriptor(argument);
                        if (!string.IsNullOrWhiteSpace(argumentDescriptor))
                        {
                            invocation = $"{invocation} <{argumentDescriptor}>";
                        }
                    }
                }
            }

            if (symbol is IOption option &&
                option.Required)
            {
                invocation += " (REQUIRED)";
            }

            yield return new HelpItem(invocation,
                                      symbol.Description,
                                      BuildDefaultValueHint(symbol.Arguments()));

            string BuildDefaultValueHint(IEnumerable<IArgument> arguments)
            {
                int defaultableArgumentCount = arguments
                    .Count(ShouldShowDefaultValueHint);
                bool isSingleDefault = defaultableArgumentCount == 1;
                var argumentDefaultValues = arguments
                    .Where(ShouldShowDefaultValueHint)
                    .Select(argument => DefaultValueHint(argument, isSingleDefault));
                return defaultableArgumentCount > 0
                    ? $"[{string.Join(", ", argumentDefaultValues)}]"
                    : null;
            }
        }

        /// <summary>
        /// Writes a summary, if configured, for the supplied <see cref="command"/>
        /// </summary>
        /// <param name="command"></param>
        protected virtual void AddSynopsis(ICommand command)
        {
            if (!ShouldShowHelp(command))
            {
                return;
            }

            var title = $"{command.Name}:";
            HelpSection.Write(this, title, command.Description);
        }

        /// <summary>
        /// Writes the usage summary for the supplied <see cref="command"/>
        /// </summary>
        /// <param name="command"></param>
        protected virtual void AddUsage(ICommand command)
        {
            var usage = new List<string>();

            IEnumerable<ICommand> subcommands;

            if (command is Command cmd)
            {
                subcommands = cmd
                              .RecurseWhileNotNull(c => c.Parents
                                                         .OfType<Command>()
                                                         .FirstOrDefault())
                              .Reverse();
            }
            else
            {
                subcommands = Enumerable.Empty<ICommand>();
            }

            foreach (var subcommand in subcommands)
            {
                usage.Add(subcommand.Name);

                if (subcommand != command)
                {
                    usage.Add(FormatArgumentUsage(subcommand.Arguments.ToArray()));
                }
            }

            var hasOptionHelp = command.Children
                .OfType<IOption>()
                .Any(ShouldShowHelp);

            if (hasOptionHelp)
            {
                usage.Add(Usage.Options);
            }
            
            usage.Add(FormatArgumentUsage(command.Arguments.ToArray()));

            var hasCommandHelp = command.Children
                .OfType<ICommand>()
                .Any(ShouldShowHelp);

            if (hasCommandHelp)
            {
                usage.Add(Usage.Command);
            }

            if (!command.TreatUnmatchedTokensAsErrors)
            {
                usage.Add(Usage.AdditionalArguments);
            }

            HelpSection.Write(this, Usage.Title, string.Join(" ", usage.Where(u => !string.IsNullOrWhiteSpace(u))));
        }

        private string FormatArgumentUsage(IReadOnlyCollection<IArgument> arguments)
        {
            var sb = new StringBuilder();
            var args = new List<IArgument>(arguments.Where(ShouldShowHelp));
            var end = new Stack<string>();

            for (var i = 0; i < args.Count; i++)
            {
                var argument = args.ElementAt(i);

                var arityIndicator =
                    argument.Arity.MaximumNumberOfValues > 1
                        ? "..."
                        : "";

                var isOptional = IsOptional(argument);

                if (isOptional)
                {
                    sb.Append($"[<{argument.Name}>{arityIndicator}");
                }
                else
                {
                    sb.Append($"<{argument.Name}>{arityIndicator}");
                }

                if (i < args.Count - 1)
                {
                    sb.Append(" ");
                }

                if (isOptional)
                {
                    end.Push("]");
                }
            }

            while (end.Count > 0)
            {
                sb.Append(end.Pop());
            }

            return sb.ToString();

            bool IsMultiParented(IArgument argument) =>
                argument is Argument a &&
                a.Parents.Count > 1;

            bool IsOptional(IArgument argument) =>
                IsMultiParented(argument) ||
                argument.Arity.MinimumNumberOfValues == 0;
        }

        /// <summary>
        /// Writes the arguments, if any, for the supplied <see cref="command"/>
        /// </summary>
        /// <param name="command"></param>
        protected virtual void AddArguments(ICommand command)
        {
            var commands = new List<ICommand>();

            if (command is Command cmd &&
                cmd.Parents.FirstOrDefault() is ICommand parent &&
                ShouldDisplayArgumentHelp(parent))
            {
                commands.Add(parent);
            }

            if (ShouldDisplayArgumentHelp(command))
            {
                commands.Add(command);
            }

            HelpSection.Write(this, Arguments.Title, commands, GetArgumentHelpItems);
        }

        /// <summary>
        /// Writes the <see cref="Option"/> help content, if any,
        /// for the supplied <see cref="command"/>
        /// </summary>
        /// <param name="command"></param>
        protected virtual void AddOptions(ICommand command)
        {
            var options = command
                .Children
                .OfType<IOption>()
                .Where(ShouldShowHelp)
                .ToArray();

            HelpSection.Write(this, Options.Title, options, GetOptionHelpItems);
        }

        /// <summary>
        /// Writes the help content of the <see cref="Command"/> subcommands, if any,
        /// for the supplied <see cref="command"/>
        /// </summary>
        /// <param name="command"></param>
        protected virtual void AddSubcommands(ICommand command)
        {
            var subcommands = command
                .Children
                .OfType<ICommand>()
                .Where(ShouldShowHelp)
                .ToArray();

            HelpSection.Write(this, Commands.Title, subcommands, GetOptionHelpItems);
        }

        protected virtual void AddAdditionalArguments(ICommand command)
        {
            if (command.TreatUnmatchedTokensAsErrors)
            {
                return;
            }

            HelpSection.Write(this, AdditionalArguments.Title, AdditionalArguments.Description);
        }

        private bool ShouldDisplayArgumentHelp(ICommand? command)
        {
            if (command is null)
            {
                return false;
            }

            return command.Arguments.Any(ShouldShowHelp);
        }

        private int GetConsoleWindowWidth()
        {
            try 
            {
                return System.Console.WindowWidth;
            }
            catch (System.IO.IOException)
            {
                return int.MaxValue;
            }             
        }

        protected class HelpItem
        {
<<<<<<< HEAD
            public HelpItem(string invocation, string description = null, string defaultValueHint = null)
=======
            public HelpItem(string invocation, string? description = null)
>>>>>>> 750fdd13
            {
                Invocation = invocation;
                Description = description ?? "";
                DefaultValueHint = defaultValueHint ?? "";
            }

            public string Invocation { get; }

            public string Description { get; }

            public string DefaultValueHint { get; }

            protected bool Equals(HelpItem other) =>
                (Invocation, Description) == (other.Invocation, other.Description);

            public override bool Equals(object obj) => Equals((HelpItem) obj);

            public override int GetHashCode() => (Invocation, Description).GetHashCode();

            public bool HasDefaultValueHint => !string.IsNullOrWhiteSpace(DefaultValueHint);
        }

        private static class HelpSection
        {
            public static void Write(
                HelpBuilder builder,
                string title,
                string? description = null)
            {
                if (!ShouldWrite(description, null))
                {
                    return;
                }

                AppendHeading(builder, title);
                builder.Indent();
                AddDescription(builder, description);
                builder.Outdent();
                builder.AppendBlankLine();
            }

            public static void Write(
                HelpBuilder builder,
                string title,
                IReadOnlyCollection<ISymbol>? usageItems = null,
                Func<ISymbol, IEnumerable<HelpItem>>? formatter = null,
                string? description = null)
            {
                if (!ShouldWrite(description, usageItems))
                {
                    return;
                }

                AppendHeading(builder, title);
                builder.Indent();
                AddDescription(builder, description);
                AddInvocation(builder, usageItems, formatter);
                builder.Outdent();
                builder.AppendBlankLine();
            }

            private static bool ShouldWrite(string? description, IReadOnlyCollection<ISymbol>? usageItems)
            {
                if (!string.IsNullOrWhiteSpace(description))
                {
                    return true;
                }

                return usageItems?.Any() == true;
            }

            private static void AppendHeading(HelpBuilder builder, string? title = null)
            {
                if (string.IsNullOrWhiteSpace(title))
                {
                    return;
                }

                builder.AppendHeading(title);
            }

            private static void AddDescription(HelpBuilder builder, string? description = null)
            {
                if (string.IsNullOrWhiteSpace(description))
                {
                    return;
                }

                builder.AppendDescription(description!);
            }

            private static void AddInvocation(
                HelpBuilder builder,
                IReadOnlyCollection<ISymbol>? symbols,
                Func<ISymbol, IEnumerable<HelpItem>>? formatter)
            {
                var helpItems = symbols
                    .SelectMany(formatter)
                    .Distinct()
                    .ToList();

                var maxWidth = helpItems
                    .Select(line => line.Invocation.Length)
                    .OrderByDescending(textLength => textLength)
                    .First();

                foreach (var helpItem in helpItems)
                {
                    builder.AppendHelpItem(helpItem, maxWidth);
                }
            }
        }

        internal bool ShouldShowHelp(ISymbol symbol)
        {
            return !symbol.IsHidden;
        }

        internal bool ShouldShowDefaultValueHint(IArgument argument)
        {
            return argument.HasDefaultValue && ShouldShowHelp(argument);
        }
    }
}<|MERGE_RESOLUTION|>--- conflicted
+++ resolved
@@ -314,7 +314,7 @@
                 }
             }
 
-            string BuildDefaultValueHint(IArgument argument)
+            string? BuildDefaultValueHint(IArgument argument)
             {
                 var hint = DefaultValueHint(argument);
                 return !string.IsNullOrWhiteSpace(hint) ? $"[{hint}]" : null;
@@ -389,7 +389,7 @@
                                       symbol.Description,
                                       BuildDefaultValueHint(symbol.Arguments()));
 
-            string BuildDefaultValueHint(IEnumerable<IArgument> arguments)
+            string? BuildDefaultValueHint(IEnumerable<IArgument> arguments)
             {
                 int defaultableArgumentCount = arguments
                     .Count(ShouldShowDefaultValueHint);
@@ -621,11 +621,10 @@
 
         protected class HelpItem
         {
-<<<<<<< HEAD
-            public HelpItem(string invocation, string description = null, string defaultValueHint = null)
-=======
-            public HelpItem(string invocation, string? description = null)
->>>>>>> 750fdd13
+            public HelpItem(
+                string invocation,
+                string? description = null,
+                string? defaultValueHint = null)
             {
                 Invocation = invocation;
                 Description = description ?? "";
