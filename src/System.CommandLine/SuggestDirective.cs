--- conflicted
+++ resolved
@@ -44,11 +44,7 @@
 
                 var completions = completionParseResult.GetCompletions(position);
 
-<<<<<<< HEAD
                 parseResult.Configuration.Output.WriteLine(
-=======
-                context.ParseResult.Configuration.Output.WriteLine(
->>>>>>> 649ddfc0
                     string.Join(
                         Environment.NewLine,
                         completions));
