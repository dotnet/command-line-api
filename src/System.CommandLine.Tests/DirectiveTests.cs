﻿// Copyright (c) .NET Foundation and contributors. All rights reserved.
// Licensed under the MIT license. See LICENSE file in the project root for full license information.

using System.Collections.Generic;
using System.CommandLine.Parsing;
using System.Linq;
using FluentAssertions;
using Xunit;

namespace System.CommandLine.Tests
{
    public class DirectiveTests
    {
        [Fact]
        public void Directives_should_not_be_considered_as_unmatched_tokens_when_they_are_enabled()
        {
            RootCommand root = new () { new Option<bool>("-y") };
            CommandLineBuilder builder = new (root);
            builder.Directives.Add(new ("some"));

<<<<<<< HEAD
            var result = builder.Build().Parse($"{RootCommand.ExecutableName} [parse] -y");
=======
            var result = new RootCommand { option }.Parse($"{RootCommand.ExecutableName} [parse] -y");
>>>>>>> 1e15ab16

            result.UnmatchedTokens.Should().BeEmpty();
        }

        [Fact]
        public void Raw_tokens_still_hold_directives()
        {
            Directive directive = new ("parse");

<<<<<<< HEAD
            ParseResult result = Parse(new Option<bool>("-y"), directive, "[parse] -y");
=======
            var result = new RootCommand { option }.Parse("[parse] -y");
>>>>>>> 1e15ab16

            result.FindResultFor(directive).Should().NotBeNull();
            result.Tokens.Should().Contain(t => t.Value == "[parse]");
        }

        [Fact]
<<<<<<< HEAD
=======
        public void Directives_should_parse_into_the_directives_collection()
        {
            var option = new Option<bool>("-y");

            var result = new RootCommand { option }.Parse("[parse] -y");

            result.Directives.ContainsKey("parse").Should().BeTrue();
        }

        [Fact]
>>>>>>> 1e15ab16
        public void Multiple_directives_are_allowed()
        {
            RootCommand root = new() { new Option<bool>("-y") };
            Directive parseDirective = new ("parse");
            Directive suggestDirective = new ("suggest");
            CommandLineBuilder builder = new(root);
            builder.Directives.Add(parseDirective);
            builder.Directives.Add(suggestDirective);

<<<<<<< HEAD
            var result = builder.Build().Parse("[parse] [suggest] -y");
=======
            var result = new RootCommand { option }.Parse("[parse] [suggest] -y");
>>>>>>> 1e15ab16

            result.FindResultFor(parseDirective).Should().NotBeNull();
            result.FindResultFor(suggestDirective).Should().NotBeNull();
        }

        [Fact]
        public void Directives_must_be_the_first_argument()
        {
            Directive directive = new("parse");

<<<<<<< HEAD
            ParseResult result = Parse(new Option<bool>("-y"), directive, "-y [parse]");
=======
            var result = new RootCommand { option }.Parse("-y [suggest]");
>>>>>>> 1e15ab16

            result.FindResultFor(directive).Should().BeNull();
        }

        [Theory]
        [InlineData("[key:value]", "key", "value")]
        [InlineData("[key:value:more]", "key", "value:more")]
        [InlineData("[key:]", "key", "")]
        public void Directives_can_have_a_value_which_is_everything_after_the_first_colon(
            string wholeText,
            string key,
            string expectedValue)
        {
            Directive directive = new(key);

<<<<<<< HEAD
            ParseResult result = Parse(new Option<bool>("-y"), directive, $"{wholeText} -y");
=======
            var result = new RootCommand { option }.Parse($"{directive} -y");
>>>>>>> 1e15ab16

            result.FindResultFor(directive).Values.Single().Should().Be(expectedValue);
        }

        [Fact]
        public void Directives_without_a_value_specified_have_no_values()
        {
            Directive directive = new("parse");

<<<<<<< HEAD
            ParseResult result = Parse(new Option<bool>("-y"), directive, "[parse] -y");
=======
            var result = new RootCommand { option }.Parse("[parse] -y");
>>>>>>> 1e15ab16

            result.FindResultFor(directive).Values.Should().BeEmpty();
        }

        [Theory]
        [InlineData("[]")]
        [InlineData("[:value]")]
        public void Directives_must_have_a_non_empty_key(string directive)
        {
            var option = new Option<bool>("-a");

            var result = new RootCommand { option }.Parse($"{directive} -a");

            result.UnmatchedTokens.Should().Contain(directive);
        }

        [Theory]
        [InlineData("[par se]")]
        [InlineData("[ parse]")]
        [InlineData("[parse ]")]
        public void Directives_cannot_contain_spaces(string value)
        {
<<<<<<< HEAD
            Action create = () => new Directive(value);
=======
            var option = new Option<bool>("-a");

            var result = new RootCommand { option }.Parse($"{value} -a");
>>>>>>> 1e15ab16

            create.Should().Throw<ArgumentException>();
        }

        [Fact]
        public void When_a_directive_is_specified_more_than_once_then_its_values_are_aggregated()
        {
            Directive directive = new("directive");

<<<<<<< HEAD
            ParseResult result = Parse(new Option<bool>("-a"), directive, "[directive:one] [directive:two] -a");
=======
            var result = new RootCommand { option }.Parse("[directive:one] [directive:two] -a");
>>>>>>> 1e15ab16

            result.FindResultFor(directive).Values.Should().BeEquivalentTo("one", "two");
        }

        [Fact]
        public void When_directives_are_not_enabled_they_are_treated_as_regular_tokens()
        {
            RootCommand rootCommand = new ()
            {
                new Argument<List<string>>()
            };
            var configuration =
                new CommandLineConfiguration(
<<<<<<< HEAD
                    new RootCommand
                    {
                        new Argument<List<string>>()
                    }));
=======
                    rootCommand,
                    enableDirectives: false);
>>>>>>> 1e15ab16

            var result = rootCommand.Parse("[hello]", configuration);

            result.CommandResult
                  .Tokens
                  .Select(t => t.Value)
                  .Should()
                  .BeEquivalentTo("[hello]");
        }

        private static ParseResult Parse(Option option, Directive directive, string commandLine)
        {
            RootCommand root = new() { option };
            CommandLineBuilder builder = new(root);
            builder.Directives.Add(directive);

            return builder.Build().Parse(commandLine);
        }
    }
}<|MERGE_RESOLUTION|>--- conflicted
+++ resolved
@@ -2,7 +2,6 @@
 // Licensed under the MIT license. See LICENSE file in the project root for full license information.
 
 using System.Collections.Generic;
-using System.CommandLine.Parsing;
 using System.Linq;
 using FluentAssertions;
 using Xunit;
@@ -18,11 +17,7 @@
             CommandLineBuilder builder = new (root);
             builder.Directives.Add(new ("some"));
 
-<<<<<<< HEAD
-            var result = builder.Build().Parse($"{RootCommand.ExecutableName} [parse] -y");
-=======
-            var result = new RootCommand { option }.Parse($"{RootCommand.ExecutableName} [parse] -y");
->>>>>>> 1e15ab16
+            var result = root.Parse($"{RootCommand.ExecutableName} [parse] -y", builder.Build());
 
             result.UnmatchedTokens.Should().BeEmpty();
         }
@@ -32,30 +27,13 @@
         {
             Directive directive = new ("parse");
 
-<<<<<<< HEAD
             ParseResult result = Parse(new Option<bool>("-y"), directive, "[parse] -y");
-=======
-            var result = new RootCommand { option }.Parse("[parse] -y");
->>>>>>> 1e15ab16
 
             result.FindResultFor(directive).Should().NotBeNull();
             result.Tokens.Should().Contain(t => t.Value == "[parse]");
         }
 
         [Fact]
-<<<<<<< HEAD
-=======
-        public void Directives_should_parse_into_the_directives_collection()
-        {
-            var option = new Option<bool>("-y");
-
-            var result = new RootCommand { option }.Parse("[parse] -y");
-
-            result.Directives.ContainsKey("parse").Should().BeTrue();
-        }
-
-        [Fact]
->>>>>>> 1e15ab16
         public void Multiple_directives_are_allowed()
         {
             RootCommand root = new() { new Option<bool>("-y") };
@@ -65,11 +43,7 @@
             builder.Directives.Add(parseDirective);
             builder.Directives.Add(suggestDirective);
 
-<<<<<<< HEAD
-            var result = builder.Build().Parse("[parse] [suggest] -y");
-=======
-            var result = new RootCommand { option }.Parse("[parse] [suggest] -y");
->>>>>>> 1e15ab16
+            var result = root.Parse("[parse] [suggest] -y", builder.Build());
 
             result.FindResultFor(parseDirective).Should().NotBeNull();
             result.FindResultFor(suggestDirective).Should().NotBeNull();
@@ -80,11 +54,7 @@
         {
             Directive directive = new("parse");
 
-<<<<<<< HEAD
             ParseResult result = Parse(new Option<bool>("-y"), directive, "-y [parse]");
-=======
-            var result = new RootCommand { option }.Parse("-y [suggest]");
->>>>>>> 1e15ab16
 
             result.FindResultFor(directive).Should().BeNull();
         }
@@ -100,11 +70,7 @@
         {
             Directive directive = new(key);
 
-<<<<<<< HEAD
             ParseResult result = Parse(new Option<bool>("-y"), directive, $"{wholeText} -y");
-=======
-            var result = new RootCommand { option }.Parse($"{directive} -y");
->>>>>>> 1e15ab16
 
             result.FindResultFor(directive).Values.Single().Should().Be(expectedValue);
         }
@@ -114,11 +80,7 @@
         {
             Directive directive = new("parse");
 
-<<<<<<< HEAD
             ParseResult result = Parse(new Option<bool>("-y"), directive, "[parse] -y");
-=======
-            var result = new RootCommand { option }.Parse("[parse] -y");
->>>>>>> 1e15ab16
 
             result.FindResultFor(directive).Values.Should().BeEmpty();
         }
@@ -128,9 +90,10 @@
         [InlineData("[:value]")]
         public void Directives_must_have_a_non_empty_key(string directive)
         {
-            var option = new Option<bool>("-a");
+            Option<bool> option = new ("-a");
+            RootCommand root = new () { option };
 
-            var result = new RootCommand { option }.Parse($"{directive} -a");
+            var result = root.Parse($"{directive} -a");
 
             result.UnmatchedTokens.Should().Contain(directive);
         }
@@ -141,13 +104,7 @@
         [InlineData("[parse ]")]
         public void Directives_cannot_contain_spaces(string value)
         {
-<<<<<<< HEAD
             Action create = () => new Directive(value);
-=======
-            var option = new Option<bool>("-a");
-
-            var result = new RootCommand { option }.Parse($"{value} -a");
->>>>>>> 1e15ab16
 
             create.Should().Throw<ArgumentException>();
         }
@@ -157,11 +114,7 @@
         {
             Directive directive = new("directive");
 
-<<<<<<< HEAD
             ParseResult result = Parse(new Option<bool>("-a"), directive, "[directive:one] [directive:two] -a");
-=======
-            var result = new RootCommand { option }.Parse("[directive:one] [directive:two] -a");
->>>>>>> 1e15ab16
 
             result.FindResultFor(directive).Values.Should().BeEquivalentTo("one", "two");
         }
@@ -169,23 +122,13 @@
         [Fact]
         public void When_directives_are_not_enabled_they_are_treated_as_regular_tokens()
         {
-            RootCommand rootCommand = new ()
-            {
-                new Argument<List<string>>()
-            };
-            var configuration =
-                new CommandLineConfiguration(
-<<<<<<< HEAD
+            var config = new CommandLineConfiguration(
                     new RootCommand
                     {
                         new Argument<List<string>>()
-                    }));
-=======
-                    rootCommand,
-                    enableDirectives: false);
->>>>>>> 1e15ab16
+                    });
 
-            var result = rootCommand.Parse("[hello]", configuration);
+            var result = config.RootCommand.Parse("[hello]", config);
 
             result.CommandResult
                   .Tokens
@@ -200,7 +143,7 @@
             CommandLineBuilder builder = new(root);
             builder.Directives.Add(directive);
 
-            return builder.Build().Parse(commandLine);
+            return root.Parse(commandLine, builder.Build());
         }
     }
 }