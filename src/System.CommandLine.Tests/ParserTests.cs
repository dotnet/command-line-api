--- conflicted
+++ resolved
@@ -37,15 +37,8 @@
         [Fact]
         public void An_option_without_a_long_form_can_be_checked_for_using_a_prefix()
         {
-<<<<<<< HEAD
-            var result = new Parser(new OptionDefinition(
-                    "--flag",
-                    "",
-                    argumentDefinition: null))
-=======
             var result = new Parser(
                     new OptionDefinition("--flag", ""))
->>>>>>> 9d777f79
                 .Parse("--flag");
 
             result.HasOption("--flag").Should().BeTrue();
