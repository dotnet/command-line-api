--- conflicted
+++ resolved
@@ -19,12 +19,8 @@
   </ItemGroup>
   
   <ItemGroup>
-<<<<<<< HEAD
     <PackageReference Include="ApprovalTests" Version="5.2.1" />
-    <PackageReference Include="FluentAssertions" Version="5.6.0" />
-=======
     <PackageReference Include="FluentAssertions" Version="5.10.3" />
->>>>>>> 750fdd13
     <PackageReference Include="Newtonsoft.Json" Version="10.0.3" />
     <PackageReference Include="Microsoft.DotNet.PlatformAbstractions" Version="2.1.0" />
   </ItemGroup>
