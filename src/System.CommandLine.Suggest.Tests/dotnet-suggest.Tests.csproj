--- conflicted
+++ resolved
@@ -12,17 +12,6 @@
   <ItemGroup>
     <PackageReference Include="FluentAssertions" />
   </ItemGroup>
-<<<<<<< HEAD
-  
-  <ItemGroup Condition="'$(DisableArcade)' == '1'">
-    <PackageReference Include="xunit" />
-    <PackageReference Include="xunit.runner.visualstudio">
-      <PrivateAssets>all</PrivateAssets>
-      <IncludeAssets>runtime; build; native; contentfiles; analyzers</IncludeAssets>
-    </PackageReference>
-  </ItemGroup>
-=======
->>>>>>> 9b78df17
 
   <ItemGroup>
     <ProjectReference Include="..\System.CommandLine.Suggest\dotnet-suggest.csproj" />
