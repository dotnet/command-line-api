--- conflicted
+++ resolved
@@ -1,9 +1,5 @@
 using System.CommandLine;
 using System.CommandLine.Help;
-<<<<<<< HEAD
-=======
-using System.CommandLine.Invocation;
->>>>>>> 649ddfc0
 using System.CommandLine.Parsing;
 using System.Threading.Tasks;
 using System.Threading;
@@ -25,11 +21,6 @@
                 bananaOption,          
                 cherryOption,          
                 durianOption,
-<<<<<<< HEAD
-                new HelpOption(),
-                new VersionOption()
-=======
->>>>>>> 649ddfc0
             };
 
             rootCommand.SetAction((ParseResult ctx, CancellationToken cancellationToken) =>
