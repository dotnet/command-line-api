// Copyright (c) .NET Foundation and contributors. All rights reserved.
// Licensed under the MIT license. See LICENSE file in the project root for full license information.

using System.Collections.Generic;
using System.CommandLine.Binding;
using System.CommandLine.Help;
using System.CommandLine.Invocation;
using System.CommandLine.NamingConventionBinder;
using System.CommandLine.Utility;
using System.IO;
using System.Linq;
using System.Reflection;
using System.Threading;
using System.Threading.Tasks;
using CommandHandler = System.CommandLine.NamingConventionBinder.CommandHandler;

namespace System.CommandLine.DragonFruit
{
    public static class CommandLine
    {
        /// <summary>
        /// Finds and executes 'Program.Main', but with strong types.
        /// </summary>
        /// <param name="entryAssembly">The entry assembly</param>
        /// <param name="args">The string arguments.</param>
        /// <param name="entryPointFullTypeName">Explicitly defined entry point</param>
        /// <param name="xmlDocsFilePath">Explicitly defined path to xml file containing XML Docs</param>
        /// <returns>The exit code.</returns>
        public static Task<int> ExecuteAssemblyAsync(
            Assembly entryAssembly,
            string[] args,
            string entryPointFullTypeName,
            string xmlDocsFilePath = null)
        {
            if (entryAssembly == null)
            {
                throw new ArgumentNullException(nameof(entryAssembly));
            }

            args = args ?? Array.Empty<string>();
            entryPointFullTypeName = entryPointFullTypeName?.Trim();

            MethodInfo entryMethod = EntryPointDiscoverer.FindStaticEntryMethod(entryAssembly, entryPointFullTypeName);

            //TODO The xml docs file name and location can be customized using <DocumentationFile> project property.
            return InvokeMethodAsync(args, entryMethod, xmlDocsFilePath, null);
        }

        /// <summary>
        /// Finds and executes 'Program.Main', but with strong types.
        /// </summary>
        /// <param name="entryAssembly">The entry assembly</param>
        /// <param name="args">The string arguments.</param>
        /// <param name="entryPointFullTypeName">Explicitly defined entry point</param>
        /// <param name="xmlDocsFilePath">Explicitly defined path to xml file containing XML Docs</param>
        /// <returns>The exit code.</returns>
        public static int ExecuteAssembly(
            Assembly entryAssembly,
            string[] args,
            string entryPointFullTypeName,
            string xmlDocsFilePath = null)
        {
            if (entryAssembly == null)
            {
                throw new ArgumentNullException(nameof(entryAssembly));
            }

            args = args ?? Array.Empty<string>();
            entryPointFullTypeName = entryPointFullTypeName?.Trim();

            MethodInfo entryMethod = EntryPointDiscoverer.FindStaticEntryMethod(entryAssembly, entryPointFullTypeName);

            //TODO The xml docs file name and location can be customized using <DocumentationFile> project property.
            return InvokeMethod(args, entryMethod, xmlDocsFilePath, null);
        }

        public static Task<int> InvokeMethodAsync(
            string[] args,
            MethodInfo method,
            string xmlDocsFilePath = null,
            object target = null,
            TextWriter standardOutput = null,
            TextWriter standardError = null)
        {
            CommandLineConfiguration configuration = BuildConfiguration(method, xmlDocsFilePath, target);
            configuration.Output = standardOutput ?? Console.Out;
            configuration.Error = standardError ?? Console.Error;

<<<<<<< HEAD
            return configuration.RootCommand.Parse(args, configuration).InvokeAsync();
=======
            return configuration.Parse(args).InvokeAsync();
>>>>>>> 649ddfc0
        }

        public static int InvokeMethod(
            string[] args,
            MethodInfo method,
            string xmlDocsFilePath = null,
            object target = null,
            TextWriter standardOutput = null,
            TextWriter standardError = null)
        {
            CommandLineConfiguration configuration = BuildConfiguration(method, xmlDocsFilePath, target);
            configuration.Output = standardOutput ?? Console.Out;
            configuration.Error = standardError ?? Console.Error;

<<<<<<< HEAD
            return configuration.RootCommand.Parse(args, configuration).Invoke();
=======
            return configuration.Parse(args).Invoke();
>>>>>>> 649ddfc0
        }

        private static CommandLineConfiguration BuildConfiguration(MethodInfo method,
            string xmlDocsFilePath,
            object target)
        {
<<<<<<< HEAD
            return new CommandLineConfiguration(new RootCommand() { new HelpOption(), new VersionOption() })
=======
            return new CommandLineConfiguration(new RootCommand())
>>>>>>> 649ddfc0
                .ConfigureRootCommandFromMethod(method, target)
                .ConfigureHelpFromXmlComments(method, xmlDocsFilePath);
        }

        public static CommandLineConfiguration ConfigureRootCommandFromMethod(
            this CommandLineConfiguration builder,
            MethodInfo method,
            object target = null)
        {
            if (builder == null)
            {
                throw new ArgumentNullException(nameof(builder));
            }

            if (method == null)
            {
                throw new ArgumentNullException(nameof(method));
            }

            builder.RootCommand.ConfigureFromMethod(method, target);

            return builder;
        }

        private static readonly string[] _argumentParameterNames =
        {
            "arguments",
            "argument",
            "args"
        };

        public static void ConfigureFromMethod(
            this Command command,
            MethodInfo method,
            object target = null)
        {
            if (command == null)
            {
                throw new ArgumentNullException(nameof(command));
            }

            if (method == null)
            {
                throw new ArgumentNullException(nameof(method));
            }

            foreach (var option in method.BuildOptions())
            {
                command.Options.Add(option);
            }

            if (method.GetParameters().FirstOrDefault(p => _argumentParameterNames.Contains(p.Name)) is { } argsParam)
            {
                command.Arguments.Add(ArgumentBuilder.CreateArgument(argsParam));
            }

            command.Action = CommandHandler.Create(method, target);
        }

        public static CommandLineConfiguration ConfigureHelpFromXmlComments(
            this CommandLineConfiguration builder,
            MethodInfo method,
            string xmlDocsFilePath)
        {
            if (builder == null)
            {
                throw new ArgumentNullException(nameof(builder));
            }

            if (method == null)
            {
                throw new ArgumentNullException(nameof(method));
            }

            if (XmlDocReader.TryLoad(xmlDocsFilePath ?? GetDefaultXmlDocsFileLocation(method.DeclaringType.Assembly), out var xmlDocs))
            {
                if (xmlDocs.TryGetMethodDescription(method, out CommandHelpMetadata metadata) &&
                    metadata.Description != null)
                {
                    builder.RootCommand.Description = metadata.Description;

                    foreach (var parameterDescription in metadata.ParameterDescriptions)
                    {
                        var kebabCasedParameterName = parameterDescription.Key.ToKebabCase();

                        var option = builder.RootCommand.Options.FirstOrDefault(o => HasAliasIgnoringPrefix(o, kebabCasedParameterName));

                        if (option != null)
                        {
                            option.Description = parameterDescription.Value;
                        }
                        else
                        {
                            for (var i = 0; i < builder.RootCommand.Arguments.Count; i++)
                            {
                                var argument = builder.RootCommand.Arguments[i];
                                if (string.Equals(
                                    argument.Name,
                                    kebabCasedParameterName,
                                    StringComparison.OrdinalIgnoreCase))
                                {
                                    argument.Description = parameterDescription.Value;
                                }
                            }
                        }
                    }

                    metadata.Name = method.DeclaringType.Assembly.GetName().Name;
                }
            }

            return builder;
        }

        public static string BuildAlias(this IValueDescriptor descriptor)
        {
            if (descriptor == null)
            {
                throw new ArgumentNullException(nameof(descriptor));
            }

            return BuildAlias(descriptor.ValueName);
        }

        internal static string BuildAlias(string parameterName)
        {
            if (String.IsNullOrWhiteSpace(parameterName))
            {
                throw new ArgumentException("Value cannot be null or whitespace.", nameof(parameterName));
            }

            return parameterName.Length > 1
                       ? $"--{parameterName.ToKebabCase()}"
                       : $"-{parameterName.ToLowerInvariant()}";
        }

        public static IEnumerable<Option> BuildOptions(this MethodInfo method)
        {
            var descriptor = HandlerDescriptor.FromMethodInfo(method);

            var omittedTypes = new[]
                               {
<<<<<<< HEAD
=======
                                   typeof(InvocationContext),
>>>>>>> 649ddfc0
                                   typeof(BindingContext),
                                   typeof(ParseResult),
                                   typeof(CommandLineConfiguration),
                                   typeof(CancellationToken),
                               };

            foreach (var option in descriptor.ParameterDescriptors
                                             .Where(d => !omittedTypes.Contains (d.ValueType))
                                             .Where(d => !_argumentParameterNames.Contains(d.ValueName))
                                             .Select(p => p.BuildOption()))
            {
                yield return option;
            }
        }

        public static Option BuildOption(this ParameterDescriptor parameter)
            => OptionBuilder.CreateOption(
                parameter.BuildAlias(),
                parameter.ValueType,
                parameter.ValueName,
                parameter.HasDefaultValue ? parameter.GetDefaultValue : null);

        private static string GetDefaultXmlDocsFileLocation(Assembly assembly)
        {
            if (!string.IsNullOrEmpty(assembly.Location))
            {
                return Path.Combine(
                    Path.GetDirectoryName(assembly.Location),
                    Path.GetFileNameWithoutExtension(assembly.Location) + ".xml");
            }

            // Assembly.Location is empty for bundled (i.e, single-file) assemblies, but we can't be confident
            // that whenever Assembly.Location is empty the corresponding assembly is bundled.
            //
            // Provisionally assume that the entry-assembly is bundled. If this query is for something other
            // than the entry-assembly, then return nothing. 
            if (assembly == Assembly.GetEntryAssembly())
            {
                return Path.Combine(
                    AppContext.BaseDirectory,
                    assembly.GetName().Name + ".xml");
            }

            return string.Empty;
        }

        /// <summary>
        /// Indicates whether a given alias exists on the option, regardless of its prefix.
        /// </summary>
        /// <param name="alias">The alias, which can include a prefix.</param>
        /// <returns><see langword="true"/> if the alias exists; otherwise, <see langword="false"/>.</returns>
        private static bool HasAliasIgnoringPrefix(Option option, string alias)
        {
            ReadOnlySpan<char> rawAlias = alias.AsSpan(GetPrefixLength(alias));

            if (MemoryExtensions.Equals(option.Name.AsSpan(GetPrefixLength(option.Name)), rawAlias, StringComparison.CurrentCulture))
            {
                return true;
            }

            foreach (string existingAlias in option.Aliases)
            {
                if (MemoryExtensions.Equals(existingAlias.AsSpan(GetPrefixLength(existingAlias)), rawAlias, StringComparison.CurrentCulture))
                {
                    return true;
                }
            }

            return false;

            static int GetPrefixLength(string alias)
            {
                if (alias[0] == '-')
                {
                    return alias.Length > 1 && alias[1] == '-' ? 2 : 1;
                }
                else if (alias[0] == '/')
                {
                    return 1;
                }

                return 0;
            }
        }
    }
}<|MERGE_RESOLUTION|>--- conflicted
+++ resolved
@@ -86,11 +86,7 @@
             configuration.Output = standardOutput ?? Console.Out;
             configuration.Error = standardError ?? Console.Error;
 
-<<<<<<< HEAD
-            return configuration.RootCommand.Parse(args, configuration).InvokeAsync();
-=======
             return configuration.Parse(args).InvokeAsync();
->>>>>>> 649ddfc0
         }
 
         public static int InvokeMethod(
@@ -105,22 +101,14 @@
             configuration.Output = standardOutput ?? Console.Out;
             configuration.Error = standardError ?? Console.Error;
 
-<<<<<<< HEAD
-            return configuration.RootCommand.Parse(args, configuration).Invoke();
-=======
             return configuration.Parse(args).Invoke();
->>>>>>> 649ddfc0
         }
 
         private static CommandLineConfiguration BuildConfiguration(MethodInfo method,
             string xmlDocsFilePath,
             object target)
         {
-<<<<<<< HEAD
-            return new CommandLineConfiguration(new RootCommand() { new HelpOption(), new VersionOption() })
-=======
             return new CommandLineConfiguration(new RootCommand())
->>>>>>> 649ddfc0
                 .ConfigureRootCommandFromMethod(method, target)
                 .ConfigureHelpFromXmlComments(method, xmlDocsFilePath);
         }
@@ -263,10 +251,6 @@
 
             var omittedTypes = new[]
                                {
-<<<<<<< HEAD
-=======
-                                   typeof(InvocationContext),
->>>>>>> 649ddfc0
                                    typeof(BindingContext),
                                    typeof(ParseResult),
                                    typeof(CommandLineConfiguration),
